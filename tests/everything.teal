--- conflicted
+++ resolved
@@ -31,17 +31,10 @@
 pushint 123
 itob
 replace 0 // item1.id
-<<<<<<< HEAD
-store 2 // item1
-// item1.name = "xyz       " [slot 2]
-load 2 // item1
-pushbytes "xyz       "
-=======
 store 3 // item1
 // item1.name = "xyz" [slot 3]
 load 3 // item1
 pushbytes "xyz"
->>>>>>> de87e0ae
 replace 16 // item1.name
 store 3 // item1
 // assert(item1.id > 0)
@@ -131,15 +124,9 @@
 pushint 26
 box_create
 assert // assert created
-<<<<<<< HEAD
-store 5 // box1
-// box1.name = "xyz       " [box]
-load 5 // box key box1
-=======
 store 6 // box1
 // box1.name = "xyz" [box]
 load 6 // box key box1
->>>>>>> de87e0ae
 pushint 16 // offset
 pushbytes "xyz       "
 box_replace // box1.name
