--- conflicted
+++ resolved
@@ -10,14 +10,9 @@
     CompileError,
     ParseError,
 )
-<<<<<<< HEAD
-from tealish.utils import strip_comments
-from tealish.tealish_expressions import compile_expression
-=======
 from tealish.nodes import Node
 from tealish.tx_expressions import parse_expression
 from tealish.utils import strip_comments
->>>>>>> 904e60b7
 
 
 def compile_min(p):
