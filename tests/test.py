import unittest
from unittest import expectedFailure

from tealish import (
    CompileError,
    ParseError,
    compile_lines,
    TealishCompiler,
    TealWriter,
)
<<<<<<< HEAD
from tealish.nodes import Node
from tealish.tx_expressions import parse_expression
=======
from tealish.utils import strip_comments
from tealish.tealish_expressions import compile_expression
>>>>>>> 36c0ab67


def compile_min(p):
    teal = compile_lines(p)
    min_teal = strip_comments(teal)
    return min_teal


def compile_expression_min(p, **kwargs):
    teal = compile_expression(p, **kwargs)
    min_teal = strip_comments(teal)
    return min_teal


def compile_expression(expression, scope=None):
    parent = Node("")
    parent.new_scope()
    parent.current_scope.update(scope or {})
    node = parse_expression(expression)
    node.parent = parent
    node.process()
    writer = TealWriter()
    node.write_teal(writer)
    return writer.output


class TestTealVersion(unittest.TestCase):
    def test_one_character(self):
        teal = compile_min(["#pragma version 6"])
        self.assertEqual(teal[0], "#pragma version 6")

    def test_multiple_characters(self):
        teal = compile_min(["#pragma version 12"])
        self.assertEqual(teal[0], "#pragma version 12")

    def test_invalid_version(self):
        with self.assertRaises(ParseError):
            compile_min(["#pragma version a"])


class TestFields(unittest.TestCase):
    def test_txn_array_index_0(self):
        teal = compile_expression_min("Txn.Accounts[0]")
        self.assertEqual(teal, ["txna Accounts 0"])

    def test_txn_array_index_expression(self):
        teal = compile_expression_min("Txn.Accounts[1 + 1]")
        self.assertEqual(teal, ["pushint 1", "pushint 1", "+", "txnas Accounts"])

    def test_group_txn_array_index_0(self):
        teal = compile_expression_min("Gtxn[0].Accounts[0]")
        self.assertEqual(teal, ["gtxna 0 Accounts 0"])

    def test_group_txn_array_index_expression(self):
        teal = compile_expression_min("Gtxn[0].Accounts[1 + 1]")
        self.assertEqual(teal, ["pushint 1", "pushint 1", "+", "gtxnas 0 Accounts"])

    def test_group_txn_index_expression_array_index_expression(self):
        teal = compile_expression_min("Gtxn[1 + 1].Accounts[1 + 1]")
        self.assertEqual(
            teal,
            [
                "pushint 1",
                "pushint 1",
                "+",
                "pushint 1",
                "pushint 1",
                "+",
                "gtxnsas Accounts",
            ],
        )

    def test_group_index_0(self):
        teal = compile_expression_min("Gtxn[0].TypeEnum")
        self.assertEqual(teal, ["gtxn 0 TypeEnum"])

    def test_group_index_1(self):
        teal = compile_expression_min("Gtxn[1].TypeEnum")
        self.assertEqual(teal, ["gtxn 1 TypeEnum"])

    def test_group_index_15(self):
        teal = compile_expression_min("Gtxn[15].TypeEnum")
        self.assertEqual(teal, ["gtxn 15 TypeEnum"])

    def test_group_index_negative(self):
        teal = compile_expression_min("Gtxn[-1].TypeEnum")
        self.assertListEqual(
            teal, ["txn GroupIndex", "pushint 1", "-", "gtxns TypeEnum"]
        )

    def test_group_index_positive(self):
        teal = compile_expression_min("Gtxn[+1].TypeEnum")
        self.assertListEqual(
            teal, ["txn GroupIndex", "pushint 1", "+", "gtxns TypeEnum"]
        )

    def test_group_index_var(self):
        teal = compile_expression_min(
            "Gtxn[index].TypeEnum", scope={"slots": {"index": (0, "int")}}
        )
        self.assertListEqual(teal, ["load 0", "gtxns TypeEnum"])

    def test_group_index_expression(self):
        teal = compile_expression_min("Gtxn[1 + 2].TypeEnum")
        self.assertListEqual(teal, ["pushint 1", "pushint 2", "+", "gtxns TypeEnum"])


class TestIF(unittest.TestCase):
    def test_pass_simple_if(self):
        teal = compile_min(
            [
                "if 1:",
                "exit(0)",
                "end",
            ]
        )
        self.assertListEqual(
            teal, ["pushint 1", "bz l0_end", "pushint 0", "return", "l0_end:"]
        )

    def test_pass_if_not(self):
        teal = compile_min(
            [
                "if not 1:",
                "exit(0)",
                "end",
            ]
        )
        self.assertListEqual(
            teal, ["pushint 1", "bnz l0_end", "pushint 0", "return", "l0_end:"]
        )

    def test_pass_if_else(self):
        teal = compile_min(
            [
                "if 1:",
                "exit(0)",
                "else:",
                "exit(1)",
                "end",
            ]
        )
        self.assertListEqual(
            teal,
            [
                "pushint 1",
                "bz l0_else",
                "pushint 0",
                "return",
                "b l0_end",
                "l0_else:",
                "pushint 1",
                "return",
                "l0_end:",
            ],
        )

    def test_pass_if_elif(self):
        teal = compile_min(
            [
                "if 1:",
                "exit(0)",
                "elif 2:",
                "exit(1)",
                "end",
            ]
        )
        self.assertListEqual(
            teal,
            [
                "pushint 1",
                "bz l0_elif_0",
                "pushint 0",
                "return",
                "b l0_end",
                "l0_elif_0:",
                "pushint 2",
                "bz l0_end",
                "pushint 1",
                "return",
                "l0_end:",
            ],
        )

    def test_pass_if_elif_not(self):
        teal = compile_min(
            [
                "if 1:",
                "exit(0)",
                "elif not 2:",
                "exit(1)",
                "end",
            ]
        )
        self.assertListEqual(
            teal,
            [
                "pushint 1",
                "bz l0_elif_0",
                "pushint 0",
                "return",
                "b l0_end",
                "l0_elif_0:",
                "pushint 2",
                "bnz l0_end",
                "pushint 1",
                "return",
                "l0_end:",
            ],
        )


class TestAssignment(unittest.TestCase):
    def test_assign(self):
        teal = compile_min(["int x = 1"])
        self.assertListEqual(teal, ["pushint 1", "store 0"])

    def test_declare_assign(self):
        teal = compile_min(["int x", "x = 1"])
        self.assertListEqual(teal, ["pushint 1", "store 0"])

    def test_double_assign(self):
        teal = compile_min(
            [
                "int exists",
                "int balance",
                "exists, balance = asset_holding_get(AssetBalance, 0, 123)",
            ]
        )
        self.assertListEqual(
            teal,
            [
                "pushint 0",
                "pushint 123",
                "asset_holding_get AssetBalance",
                "store 0",
                "store 1",
            ],
        )

    def test_fail_assign_without_declare(self):
        with self.assertRaises(CompileError) as e:
            _ = compile_min(["x = 1"])
        self.assertEqual(
            e.exception.args[0], 'Var "x" not declared in current scope at line 1'
        )

    def test_fail_invalid(self):
        with self.assertRaises(ParseError):
            compile_min(
                ["int balanceexists, balance = asset_holding_get(AssetBalance, 0, 123)"]
            )


class TestAssert(unittest.TestCase):
    def test_pass_assert_with_message(self):
        teal = compile_min(['assert(1, "Error 1")'])
        self.assertListEqual(teal, ["pushint 1", "assert"])

    def test_pass_assert_with_message_collection(self):
        compiler = TealishCompiler(["assert(0)", 'assert(1, "Error 1")'])
        compiler.compile()
        self.assertDictEqual(compiler.error_messages, {2: "Error 1"})

    def test_pass_simple_assert(self):
        teal = compile_min(["assert(1)"])
        self.assertListEqual(teal, ["pushint 1", "assert"])

    def test_pass_assert_with_group_expression(self):
        compile_lines(["assert(1 && (2 >= 1))"])

    def test_pass_1(self):
        teal = compile_min(["int x = balance(0)"])
        self.assertListEqual(teal, ["pushint 0", "balance", "store 0"])

    def test_fail_wrong_type(self):
        with self.assertRaises(CompileError) as e:
            compile_min(['assert("abc")'])
        self.assertIn(
            "Incorrect type for assert. Expected int, got bytes", str(e.exception)
        )


class TestFunctionReturn(unittest.TestCase):
    def test_pass(self):
        compile_lines(
            [
                "func f():",
                "return",
                "end",
            ]
        )

    def test_fail_no_return(self):
        with self.assertRaises(ParseError) as e:
            compile_lines(
                [
                    "func f():",
                    "assert(1)",
                    "end",
                ]
            )
        self.assertIn("func must end with a return statement", e.exception.args[0])

    @expectedFailure
    def test_fail_wrong_sig_1_return(self):
        with self.assertRaises(CompileError) as e:
            compile_lines(
                [
                    "func f():",
                    "return 1",
                    "end",
                ]
            )
        self.assertIn(
            "Function signature and return statement differ", e.exception.args[0]
        )

    @expectedFailure
    def test_fail_wrong_sig_2_returns(self):
        with self.assertRaises(CompileError) as e:
            compile_lines(
                [
                    "func f() int:",
                    "return 1, 2",
                    "end",
                ]
            )
        self.assertIn(
            "Function signature and return statement differ", e.exception.args[0]
        )

    def test_pass_return_literal(self):
        compile_lines(
            [
                "func f() int:",
                "return 1",
                "end",
            ]
        )

    def test_pass_return_two_literals(self):
        compile_lines(
            [
                "func f() int, int:",
                "return 1, 2",
                "end",
            ]
        )

    def test_pass_return_math_expression(self):
        compile_lines(
            [
                "func f() int:",
                "return 1 + 2",
                "end",
            ]
        )

    def test_pass_return_two_math_expressions(self):
        compile_lines(
            [
                "func f() int, int:",
                "return 1 + 2, 3 + 1",
                "end",
            ]
        )

    def test_pass_return_bytes_with_comma(self):
        teal = compile_min(
            [
                "func f() bytes:",
                'return "1,2,3"',
                "end",
            ]
        )
        self.assertListEqual(teal[1:], ['pushbytes "1,2,3"', "retsub"])

    def test_pass_return_two_func_calls(self):
        teal = compile_min(
            [
                "func f() int, int:",
                "return sqrt(25), exp(5, 2)",
                "end",
            ]
        )
        self.assertListEqual(
            teal[1:], ["pushint 5", "pushint 2", "exp", "pushint 25", "sqrt", "retsub"]
        )


class TestTypeCheck(unittest.TestCase):
    def test_debug(self):
        compile_min(
            [
                "assert(2)",
                "assert(1 + 2)",
            ]
        )

    def test_pass_1(self):
        compile_min(
            [
                "assert(1 + 2)",
            ]
        )

    def test_pass_2(self):
        compile_min(["int a = 3", "assert(btoi(itob(1)) + a)"])

    def test_pass_3(self):
        compile_min(["assert(Txn.Sender == Txn.Receiver)"])

    def test_fail_1(self):
        with self.assertRaises(CompileError) as e:
            compile_min(["bytes x = sqrt(25)"])
        self.assertIn(
            "Incorrect type for bytes assignment. Expected bytes, got int",
            str(e.exception),
        )

    def test_fail_2(self):
        with self.assertRaises(CompileError):
            compile_min(['assert(sqrt("abc"))'])

    def test_fail_3(self):
        with self.assertRaises(CompileError):
            compile_min(["assert(itob(1) + 2)"])

    def test_fail_4(self):
        with self.assertRaises(CompileError) as e:
            compile_min(["int x", "x = itob(2)"])
        self.assertIn(
            "Incorrect type for int assignment. Expected int, got bytes",
            str(e.exception),
        )

    def test_fail_5(self):
        with self.assertRaises(CompileError) as e:
            compile_min(["bytes b", "b = 2"])
        self.assertIn(
            "Incorrect type for bytes assignment. Expected bytes, got int",
            str(e.exception),
        )


class TestInnerGroup(unittest.TestCase):
    def test_pass_simple_inner_group(self):
        teal = compile_min(
            [
                "inner_group:",
                "inner_txn:",
                "TypeEnum: Axfer",
                "Fee: 0",
                "AssetReceiver: Txn.Sender",
                "XferAsset: 10",
                "AssetAmount: 2000000",
                "end",
                "inner_txn:",
                "TypeEnum: Appl",
                "Fee: 2000",
                "ApplicationID: 1",
                'ApplicationArgs[0]: "swap"',
                "ApplicationArgs[1]: 30",
                'ApplicationArgs[2]: "fixed-input"',
                "Accounts[0]: Txn.Accounts[1]",
                "Assets[0]: Txn.Assets[0]",
                "Assets[1]: Txn.Assets[1]",
                "end",
                "end",
            ]
        )
        self.assertListEqual(
            teal,
            [
                "itxn_begin",
                "pushint 4",
                "itxn_field TypeEnum",
                "pushint 0",
                "itxn_field Fee",
                "txn Sender",
                "itxn_field AssetReceiver",
                "pushint 10",
                "itxn_field XferAsset",
                "pushint 2000000",
                "itxn_field AssetAmount",
                "itxn_next",
                "pushint 6",
                "itxn_field TypeEnum",
                "pushint 2000",
                "itxn_field Fee",
                "pushint 1",
                "itxn_field ApplicationID",
                'pushbytes "swap"',
                "itxn_field ApplicationArgs",
                "pushint 30",
                "itxn_field ApplicationArgs",
                'pushbytes "fixed-input"',
                "itxn_field ApplicationArgs",
                "txna Accounts 1",
                "itxn_field Accounts",
                "txna Assets 0",
                "itxn_field Assets",
                "txna Assets 1",
                "itxn_field Assets",
                "itxn_submit",
            ],
        )

    def test_pass_inner_group_with_if(self):
        teal = compile_min(
            [
                "int asset_id",
                "inner_group:",
                "if asset_id:",
                "inner_txn:",
                "TypeEnum: Axfer",
                "Fee: 0",
                "AssetReceiver: Txn.Sender",
                "XferAsset: asset_id",
                "AssetAmount: 2000000",
                "end",
                "else:",
                "inner_txn:",
                "TypeEnum: Pay",
                "Fee: 0",
                "Receiver: Txn.Sender",
                "XferAsset: asset_id",
                "Amount: 2000000",
                "end",
                "end",
                "inner_txn:",
                "TypeEnum: Appl",
                "Fee: 2000",
                "ApplicationID: 1",
                'ApplicationArgs[0]: "swap"',
                "ApplicationArgs[1]: 30",
                'ApplicationArgs[2]: "fixed-input"',
                "Accounts[0]: Txn.Accounts[1]",
                "Assets[0]: Txn.Assets[0]",
                "Assets[1]: Txn.Assets[1]",
                "end",
                "end",
            ]
        )
        self.assertListEqual(
            teal,
            [
                "itxn_begin",
                "load 0",
                "bz l0_else",
                "pushint 4",
                "itxn_field TypeEnum",
                "pushint 0",
                "itxn_field Fee",
                "txn Sender",
                "itxn_field AssetReceiver",
                "load 0",
                "itxn_field XferAsset",
                "pushint 2000000",
                "itxn_field AssetAmount",
                "b l0_end",
                "l0_else:",
                "pushint 1",
                "itxn_field TypeEnum",
                "pushint 0",
                "itxn_field Fee",
                "txn Sender",
                "itxn_field Receiver",
                "load 0",
                "itxn_field XferAsset",
                "pushint 2000000",
                "itxn_field Amount",
                "l0_end:",
                "itxn_next",
                "pushint 6",
                "itxn_field TypeEnum",
                "pushint 2000",
                "itxn_field Fee",
                "pushint 1",
                "itxn_field ApplicationID",
                'pushbytes "swap"',
                "itxn_field ApplicationArgs",
                "pushint 30",
                "itxn_field ApplicationArgs",
                'pushbytes "fixed-input"',
                "itxn_field ApplicationArgs",
                "txna Accounts 1",
                "itxn_field Accounts",
                "txna Assets 0",
                "itxn_field Assets",
                "txna Assets 1",
                "itxn_field Assets",
                "itxn_submit",
            ],
        )

    def test_pass_inner_group_with_statement(self):
        teal = compile_min(
            [
                "int a",
                "int b",
                "inner_group:",
                "int c = a + b",
                "inner_txn:",
                "TypeEnum: Axfer",
                "Fee: 0",
                "AssetReceiver: Txn.Sender",
                "XferAsset: c",
                "AssetAmount: 2000000",
                "end",
                "end",
            ]
        )
        self.assertListEqual(
            teal,
            [
                "itxn_begin",
                "load 0",
                "load 1",
                "+",
                "store 2",
                "pushint 4",
                "itxn_field TypeEnum",
                "pushint 0",
                "itxn_field Fee",
                "txn Sender",
                "itxn_field AssetReceiver",
                "load 2",
                "itxn_field XferAsset",
                "pushint 2000000",
                "itxn_field AssetAmount",
                "itxn_submit",
            ],
        )


class TestOperators(unittest.TestCase):
    def test_binary(self):
        teal = compile_expression_min("1 || 2")
        self.assertEqual(
            teal,
            [
                "pushint 1",
                "pushint 2",
                "||",
            ],
        )

    def test_unary_literal_int(self):
        teal = compile_expression_min("!1")
        self.assertEqual(
            teal,
            [
                "pushint 1",
                "!",
            ],
        )

    def test_unary_literal_bytes(self):
        teal = compile_expression_min('b~"\x00\x00\x00\x00\x00\x00\x00\x00"')
        self.assertEqual(
            teal,
            [
                'pushbytes "\x00\x00\x00\x00\x00\x00\x00\x00"',
                "b~",
            ],
        )

    def test_unary_variable(self):
        teal = compile_expression_min("!x", scope={"slots": {"x": (0, "int")}})
        self.assertEqual(
            teal,
            [
                "load 0",
                "!",
            ],
        )

    def test_unary_functioncall(self):
        teal = compile_expression_min("!sqrt(25)")
        self.assertEqual(
            teal,
            [
                "pushint 25",
                "sqrt",
                "!",
            ],
        )

    def test_unary_group(self):
        teal = compile_expression_min("!(0 || 1)")
        self.assertEqual(
            teal,
            [
                "pushint 0",
                "pushint 1",
                "||",
                "!",
            ],
        )

    def test_binary_with_unary_b(self):
        teal = compile_expression_min("1 || !1")
        self.assertEqual(
            teal,
            [
                "pushint 1",
                "pushint 1",
                "!",
                "||",
            ],
        )

    def test_binary_with_unary_a(self):
        teal = compile_min(["assert(!1 || 1)"])
        teal = compile_expression_min("!1 || 1")
        self.assertEqual(
            teal,
            [
                "pushint 1",
                "!",
                "pushint 1",
                "||",
            ],
        )


class TestWhile(unittest.TestCase):
    def test_pass_simple(self):
        teal = compile_min(
            [
                "int x = 1",
                "while x < 10:",
                "x = x + 1",
                "end",
            ]
        )
        self.assertListEqual(
            teal,
            [
                "pushint 1",
                "store 0",
                "l0_while:",
                "load 0",
                "pushint 10",
                "<",
                "bz l0_end",
                "load 0",
                "pushint 1",
                "+",
                "store 0",
                "b l0_while",
                "l0_end:",
            ],
        )

    def test_pass_while_break(self):
        teal = compile_min(
            [
                "int x = 1",
                "while 1:",
                "x = x + 1",
                "break",
                "end",
            ]
        )
        self.assertListEqual(
            teal,
            [
                "pushint 1",
                "store 0",
                "l0_while:",
                "pushint 1",
                "bz l0_end",
                "load 0",
                "pushint 1",
                "+",
                "store 0",
                "b l0_end",
                "b l0_while",
                "l0_end:",
            ],
        )

    def test_fail_break_outside_while(self):
        with self.assertRaises(ParseError) as e:
            compile_min(
                [
                    "int x = 1",
                    "break",
                ]
            )
        self.assertIn('"break" should only be used in a while loop!', str(e.exception))


class TestForLoop(unittest.TestCase):
    def test_pass_implicit(self):
        teal = compile_min(
            [
                "for _ in 0:10:",
                'log("a")',
                "end",
            ]
        )
        self.assertListEqual(
            teal,
            [
                "pushint 0",
                "dup",
                "l0_for:",
                "pushint 10",
                "==",
                "bnz l0_end",
                'pushbytes "a"',
                "log",
                "pushint 1",
                "+",
                "dup",
                "b l0_for",
                "pop",
                "l0_end:",
            ],
        )

    def test_pass_explicit(self):
        teal = compile_min(
            [
                "for i in 0:10:",
                'log("a")',
                "end",
            ]
        )
        self.assertListEqual(
            teal,
            [
                "pushint 0",
                "store 0",
                "l0_for:",
                "load 0",
                "pushint 10",
                "==",
                "bnz l0_end",
                'pushbytes "a"',
                "log",
                "load 0",
                "pushint 1",
                "+",
                "store 0",
                "b l0_for",
                "l0_end:",
            ],
        )<|MERGE_RESOLUTION|>--- conflicted
+++ resolved
@@ -2,19 +2,17 @@
 from unittest import expectedFailure
 
 from tealish import (
-    CompileError,
-    ParseError,
     compile_lines,
     TealishCompiler,
     TealWriter,
 )
-<<<<<<< HEAD
+from tealish.errors import (
+    CompileError,
+    ParseError,
+)
 from tealish.nodes import Node
 from tealish.tx_expressions import parse_expression
-=======
 from tealish.utils import strip_comments
-from tealish.tealish_expressions import compile_expression
->>>>>>> 36c0ab67
 
 
 def compile_min(p):
