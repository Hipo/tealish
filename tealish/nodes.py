--- conflicted
+++ resolved
@@ -270,13 +270,8 @@
             return BoxDeclaration(line, parent, compiler=compiler)
         elif re.match(r"[A-Z][a-zA-Z_0-9]+ [a-zA-Z_0-9]+ = .*", line):
             return StructDeclaration(line, parent, compiler=compiler)
-<<<<<<< HEAD
-        elif re.match(r"[a-z][a-zA-Z_0-9]+\.[a-z][a-zA-Z_0-9]+ = .*", line):
+        elif re.match(r"[a-z][a-zA-Z_0-9]+\.[a-z][a-zA-Z_0-9]* = .*", line):
             return StructOrBoxAssignment(line, parent, compiler=compiler)
-=======
-        elif re.match(r"[a-z][a-zA-Z_0-9]+\.[a-z][a-zA-Z_0-9]* = .*", line):
-            return StructAssignment(line, parent, compiler=compiler)
->>>>>>> e8eebf55
         elif line.startswith("jump "):
             return Jump(line, parent, compiler=compiler)
         elif line.startswith("return"):
