import ast
import re
import textwrap
from typing import (
    get_type_hints,
    List,
    Optional,
    Dict,
    Type,
    TYPE_CHECKING,
    Tuple,
    Union,
    cast,
)

from .base import BaseNode
from .errors import CompileError, ParseError
from .tx_expressions import parse_expression
from .tealish_builtins import Var
from .types import (
    AVMType,
    AnyType,
    BoxType,
    BytesType,
    IntType,
    StructType,
    TealishType,
    UIntType,
    define_struct,
    get_struct,
    get_type_instance,
)
from .scope import Scope

<<<<<<< HEAD
=======
LITERAL_INT = r"[0-9]+"
LITERAL_BYTE_STRING = r'"(.+)"'
LITERAL_BYTE_HEX = r"0x([a-fA-F0-9]+)"
>>>>>>> de87e0ae
VARIABLE_NAME = r"[a-z_][a-zA-Z0-9_]*"

if TYPE_CHECKING:
    from . import TealishCompiler, TealWriter


class Node(BaseNode):
    pattern: str = ""
    possible_child_nodes: List[Type[BaseNode]] = []

    def __init__(
        self,
        line: str,
        parent: Optional["Node"] = None,
        compiler: Optional["TealishCompiler"] = None,
    ) -> None:
        self.parent = parent

        if self.parent is not None:
            self.current_scope: Scope = self.parent.current_scope

        self.compiler = compiler
        self._line = line
        self._line_no = compiler.line_no if compiler else None

        # self.child_nodes includes nested nodes
        #   (e.g. function body or statements within if...else...end)
        self.child_nodes: List[BaseNode] = []
        # self.nodes includes structural nodes and child_nodes
        #   (e.g. function args and body, if conditions and child statements)
        self.nodes: List[BaseNode] = []
        self.properties = {}

        raw_tokens: Optional[re.Match[str]] = re.match(self.pattern, self.line)
        if raw_tokens is None:
            raise ParseError(
                f"Pattern ({self.pattern}) does not match "
                + f'for {self} for line "{self.line}"'
            )
        self.raw_tokens = raw_tokens.groupdict()

        type_hints = get_type_hints(self.__class__)
        for name, expr_class in type_hints.items():
            if name in self.raw_tokens:
                try:
                    if self.raw_tokens[name] is not None and hasattr(
                        expr_class, "parse"
                    ):
                        value = expr_class.parse(
                            self.raw_tokens[name], parent=self, compiler=compiler
                        )
                    else:
                        value = self.raw_tokens[name]

                    setattr(self, name, value)

                    if isinstance(value, (Node, Expression, BaseNode)):
                        self.nodes.append(value)

                    self.properties[name] = value

                except Exception as e:
                    raise ParseError(str(e) + f" at line {self._line_no}")

    def add_child(self, node: "Node") -> None:
        if not isinstance(node, tuple(self.possible_child_nodes)):
            raise ParseError(
                f"Unexpected child node {node} in {self} at line {self._line_no}!"
            )
        node.parent = self
        if not node.current_scope:
            node.current_scope = self.current_scope
        self.nodes.append(node)
        self.child_nodes.append(node)

    @classmethod
    def consume(cls, compiler: "TealishCompiler", parent: "Node") -> "Node":
        line = compiler.consume_line()
        return cls(line, parent=parent, compiler=compiler)

    def write(self, lines: List[str]) -> None:
        if self.compiler is None:
            raise Exception("Can't write to a compiler when its none??")

        self.compiler.write(lines, self.line_no)

    def get_current_scope(self) -> Scope:
        return self.current_scope

    def new_scope(
        self, name: str = "", slot_range: Optional[Tuple[int, int]] = None
    ) -> None:
        parent_scope = self.parent.get_current_scope() if self.parent else None
        self.current_scope = Scope(name, parent_scope, slot_range)

    def __repr__(self) -> str:
        name = self.__class__.__name__
        return name


class Expression(Node):
    @classmethod
    def parse(cls, line: str, parent: Node, compiler: "TealishCompiler") -> Node:
        return cls(line)

    @classmethod
    def match(cls, line: str) -> bool:
        return re.match(cls.pattern, line) is not None


class Literal(Expression):
    value: Union[int, str, bytes]

    @classmethod
    def parse(cls, line: str, parent: Node, compiler: "TealishCompiler") -> Node:
        matchable: List[Type[Expression]] = [LiteralInt, LiteralBytes, LiteralHex]
        for expr in matchable:
            if expr.match(line):
                return expr(line, parent, compiler)
        raise ParseError(f'Cannot parse "{line}" as Literal')


class LiteralInt(Literal):
    pattern = r"(?P<value>[0-9]+)$"
    value: int

    def write_teal(self, writer: "TealWriter") -> None:
        writer.write(self, f"pushint {self.value}")

    def type(self) -> AVMType:
        return AVMType.int

    def _tealish(self) -> str:
        return f"{self.value}"


class LiteralBytes(Literal):
<<<<<<< HEAD
    pattern = r'"(?P<value>.+)"$'
=======
    pattern = rf"(?P<value>{LITERAL_BYTE_STRING})$"
    value: str

    def write_teal(self, writer: "TealWriter") -> None:
        writer.write(self, f"pushbytes {self.value}")

    def type(self) -> AVMType:
        return AVMType.bytes

    def _tealish(self) -> str:
        return f"{self.value}"


class LiteralHex(Literal):
    pattern = rf"(?P<value>{LITERAL_BYTE_HEX})$"
>>>>>>> de87e0ae
    value: str

    def __init__(self, line: str, parent=None, compiler=None) -> None:
        super().__init__(line, parent, compiler)
        # unescape byte sequences in literal strings
        self.value = ast.literal_eval(line)

    def write_teal(self, writer: "TealWriter") -> None:
        writer.write(self, f'pushbytes "{self.value}"')

    def type(self) -> BytesType:
        return BytesType(size=len(self.value))

    def _tealish(self) -> str:
        return f'"{self.value}"'


class Name(Expression):
    pattern = rf"(?P<value>{VARIABLE_NAME})$"
    value: str

    def __init__(self, line: str) -> None:
        self.slot: Optional[int] = None
        self._type: Optional[TealishType] = None
        super().__init__(line)

    def _tealish(self) -> str:
        return f"{self.value}"

    def type(self) -> Optional[TealishType]:
        return self._type


class GenericExpression(Expression):
    # TODO: never set?
    type: str

    @classmethod
    def parse(cls, line: str, parent: Node, compiler: "TealishCompiler") -> Node:
        try:
            node = parse_expression(line)
        except Exception:
            raise ParseError(f'Cannot parse "{line}" as Expression')
        node.parent = parent
        node.compiler = compiler
        return node


class Statement(Node):
    @classmethod
    def consume(cls, compiler: "TealishCompiler", parent: Node) -> "Statement":
        line = compiler.peek()
        if line.startswith("block "):
            return Block.consume(compiler, parent)
        elif line.startswith("switch "):
            return Switch.consume(compiler, parent)
        elif line.startswith("func "):
            return Func.consume(compiler, parent)
        elif line.startswith("if "):
            return IfStatement.consume(compiler, parent)
        elif line.startswith("while "):
            return WhileStatement.consume(compiler, parent)
        elif line.startswith("for _"):
            return For_Statement.consume(compiler, parent)
        elif line.startswith("for "):
            return ForStatement.consume(compiler, parent)
        elif line.startswith("teal:"):
            return Teal.consume(compiler, parent)
        elif line.startswith("inner_group:"):
            return InnerGroup.consume(compiler, parent)
        elif line.startswith("inner_txn:"):
            return InnerTxn.consume(compiler, parent)
        elif line.startswith("struct "):
            return StructDefinition.consume(compiler, parent)
        else:
            return LineStatement.consume(compiler, parent)


class Program(Node):
    possible_child_nodes = [Statement]

    def __init__(
        self,
        line: str,
        parent: Optional[Node] = None,
        compiler: Optional["TealishCompiler"] = None,
    ) -> None:
        super().__init__(line, parent, compiler)
        self.new_scope("")

    def get_current_scope(self) -> Scope:
        return self.current_scope

    @classmethod
    def consume(cls, compiler: "TealishCompiler", parent: Optional[Node]) -> "Program":
        node = Program("", parent=parent, compiler=compiler)
        expect_struct_definition = True
        exit_statement = None
        while True:
            if compiler.peek() is None:
                break
            n = Statement.consume(compiler, node)
            if not expect_struct_definition and isinstance(n, StructDefinition):
                raise ParseError(
                    f"Unexpected Struct definition at line {n.line_no}."
                    + "Struct definitions should be at the top of the file and "
                    + "only be preceeded by comments."
                )
            if not isinstance(n, (TealVersion, Blank, Comment, StructDefinition)):
                expect_struct_definition = False

            if exit_statement:
                if not isinstance(n, (Func, Block, Comment, Blank)):
                    raise ParseError(
                        f"Unexpected statement at line {n.line_no}."
                        + f" Only Block and Function definitions should occure after a {exit_statement}."
                    )
            else:
                if isinstance(n, (Func, Block)):
                    raise ParseError(
                        f"Unexpected {n} definition at line {n.line_no}. "
                        + "Block and Function definitions must occur after an exit statement (e.g Exit, switch, jump)."
                    )
            if is_exit_statement(n):
                exit_statement = n

            node.add_child(n)
        return node

    def process(self) -> None:
        for n in self.nodes:
            n.process()

    def write_teal(self, writer: "TealWriter") -> None:
        for n in self.child_nodes:
            n.write_teal(writer)

    def _tealish(self) -> str:
        s = ""
        for n in self.child_nodes:
            s += n.tealish()
        return s


class InlineStatement(Statement):
    pass


class LineStatement(InlineStatement):
    @classmethod
    def consume(cls, compiler: "TealishCompiler", parent: Node) -> "LineStatement":
        line = compiler.consume_line()
        if line.startswith("#pragma"):
            if compiler.line_no != 1:
                raise ParseError(
                    "Teal version must be specified in the first line of the "
                    + f'program: "{line}" at {compiler.line_no}.'
                )
            return TealVersion(line, parent, compiler=compiler)
        elif line.startswith("#"):
            return Comment(line, parent, compiler=compiler)
        elif line == "":
            return Blank(line, parent, compiler=compiler)
        elif line.startswith("const "):
            return Const(line, parent, compiler=compiler)
        elif line.startswith("jump "):
            return Jump(line, parent, compiler=compiler)
        elif line.startswith("return"):
            return Return(line, parent, compiler=compiler)
        elif line.startswith("break"):
            return Break(line, parent, compiler=compiler)
        elif re.match(
            r"[A-Za-z][a-zA-Z_0-9]*(\[[0-9]+\])? [a-zA-Z_0-9]+( = .*)?", line
        ):
            return VarDeclaration(line, parent, compiler=compiler)
        elif line.startswith("box<"):
            return BoxDeclaration(line, parent, compiler=compiler)
        elif re.match(r"[a-z][a-zA-Z_0-9]*\.[a-z][a-zA-Z_0-9]* = .*", line):
            return StructOrBoxAssignment(line, parent, compiler=compiler)
        elif " = " in line:
            return Assignment(line, parent, compiler=compiler)
        # Statement functions
        elif line.startswith("exit("):
            return Exit(line, parent, compiler=compiler)
        elif line.startswith("assert("):
            return Assert(line, parent, compiler=compiler)
        elif re.match(r"[a-zA-Z_0-9]+\(.*\)", line):
            return FunctionCallStatement(line, parent, compiler=compiler)
        else:
            raise ParseError(
                f'Unexpected line statement: "{line}" at {compiler.line_no}.'
            )


class TealVersion(LineStatement):
    pattern = r"#pragma version (?P<version>\d+)$"
    version: int

    def write_teal(self, writer: "TealWriter") -> None:
        writer.write(self, f"#pragma version {self.version}")

    def _tealish(self) -> str:
        return f"#pragma version {self.version}\n"


class Comment(LineStatement):
    pattern = r"#(?P<comment>.*)$"
    comment: str

    def write_teal(self, writer: "TealWriter") -> None:
        writer.write(self, f"//{self.comment}")

    def _tealish(self) -> str:
        return f"#{self.comment}\n"


class Blank(LineStatement):
    def write_teal(self, writer: "TealWriter") -> None:
        writer.write(self, "")

    def _tealish(self) -> str:
        return "\n"


class Const(LineStatement):
    pattern = (
        r"const (?P<tealish_type>\bint\b|\bbytes\b|\bbigint|addr\b) "
        + r"(?P<name>[A-Z][a-zA-Z0-9_]*) = (?P<expression>.*)$"
    )
    tealish_type: TealishType
    name: str
    expression: Literal

    def process(self) -> None:
        scope = self.get_current_scope()
        try:
            tealish_type = get_type_instance(self.tealish_type)
        except KeyError:
            raise CompileError(f'Unknown type "{self.tealish_type}"', node=self)
        if type(tealish_type) == BytesType:
            tealish_type.size = len(self.expression.value)
        scope.declare_const(self.name, (tealish_type, self.expression.value))

    def write_teal(self, writer: "TealWriter") -> None:
        pass

    def _tealish(self) -> str:
        s = f"const {self.tealish_type} {self.name}"
        if self.expression:
            s += f" = {self.expression.tealish()}"
        return s + "\n"


class Jump(LineStatement):
    pattern = r"jump (?P<block_name>.*)$"
    block_name: str

    def write_teal(self, writer: "TealWriter") -> None:
        writer.write(self, f"// {self.line}")
        b = self.get_block(self.block_name)
        writer.write(self, f"b {b.label}")

    def _tealish(self) -> str:
        return f"jump {self.block_name}\n"


class Exit(LineStatement):
    pattern = r"exit\((?P<expression>.*)\)$"
    type: str
    name: str
    expression: GenericExpression

    def process(self) -> None:
        self.expression.process()

    def write_teal(self, writer: "TealWriter") -> None:
        writer.write(self, f"// {self.line}")
        writer.write(self, self.expression)
        writer.write(self, "return")

    def _tealish(self) -> str:
        return f"exit({self.expression.tealish()})\n"


class FunctionCallStatement(LineStatement):
    pattern = r"(?P<expression>[a-zA-Z_0-9]+\(.*\))$"
    expression: GenericExpression

    def process(self) -> None:
        self.expression.process()
        # TODO: wat?
        self.name = self.expression.get_current_scope().name
        if self.expression.type:
            raise CompileError(
                f"Unconsumed return values ({self.expression.type}) from {self.name}",
                node=self,
            )

    def write_teal(self, writer: "TealWriter") -> None:
        writer.write(self, f"// {self.line}")
        writer.write(self, self.expression)

    def _tealish(self) -> str:
        return f"{self.expression.tealish()}\n"


class Assert(LineStatement):
    pattern = r'assert\((?P<arg>.*?)(, "(?P<message>.*?)")?\)$'
    arg: GenericExpression
    message: str

    def process(self) -> None:
        self.arg.process()
        if not isinstance(self.arg.type, (IntType, AnyType)):
            raise CompileError(
                "Incorrect type for assert. "
                + f"Expected int, got {self.arg.type} at line {self.line_no}.",
                node=self,
            )

        # TODO: added check for compiler not None, should it
        # ever happen that it is None?
        if self.message and self.compiler is not None:
            self.compiler.error_messages[self.line_no] = self.message

    def write_teal(self, writer: "TealWriter") -> None:
        writer.write(self, f"// {self.line}")
        writer.write(self, self.arg)
        if self.message:
            writer.write(self, f"assert // {self.message}")
        else:
            writer.write(self, "assert")

    def _tealish(self) -> str:
        m = f', "{self.message}"' if self.message else ""
        return f"assert({self.arg.tealish()}{m})\n"


class VarDeclaration(LineStatement):
    pattern = r"(?P<type_name>[A-Za-z][A-Za-z0-9_]*(\[[0-9]+\])?) (?P<name>[a-z][a-zA-Z0-9_]*)( = (?P<expression>.*))?$"
    type_name: str
    name: Name
    expression: GenericExpression

    def process(self) -> None:
        self.var = self.declare_scratch_var(self.name.value, self.type_name)
        if self.expression:
            self.expression.process()
            if not self.var.tealish_type.can_hold(self.expression.type):
                message = f"Incorrect type for assignment. Expected {self.type_name}, got {self.expression.type} at line {self.line_no}."
                if self.var.tealish_type.can_hold_with_cast(self.expression.type):
                    message += "\nPerhaps Cast or padding is required? "
                    message += f"\n- {self.line}"
                    message += f"\n+ {self.type_name} {self.name.value} = Cast({self.expression.tealish()}, {self.type_name})"
                    if not isinstance(self.var.tealish_type, (StructType, IntType)):
                        message += f"\n+ {self.type_name} {self.name.value} = Rpad({self.expression.tealish()}, {self.var.tealish_type.size})"
                raise CompileError(message)

    def write_teal(self, writer: "TealWriter") -> None:
        writer.write(self, f"// {self.line} [slot {self.var.scratch_slot}]")
        if self.expression:
            writer.write(self, self.expression)
            writer.write(self, f"store {self.var.scratch_slot} // {self.name.value}")

    def _tealish(self) -> str:
        s = f"{self.type_name} {self.name.tealish()}"
        if self.expression:
            s += f" = {self.expression.tealish()}"
        return s + "\n"


class Assignment(LineStatement):
    pattern = r"(?P<names>([a-z_][a-zA-Z0-9_]*,?\s*)+) = (?P<expression>.*)$"
    names: str
    name_nodes: List[Name]
    expression: GenericExpression

    def process(self) -> None:
        self.expression.process()
        t = self.expression.type
        self.incoming_types = t if type(t) == list else [t]
        names = [Name(s.strip()) for s in self.names.split(",")]
        self.name_nodes = names
        if len(self.incoming_types) != len(names):
            raise CompileError(
                f"Incorrect number of names ({len(names)}) for "
                + f"values ({len(self.incoming_types)}) in assignment",
                node=self,
            )

        self.vars = []
        for i, name in enumerate(names):
            if name.value == "_":
                continue

            var = self.get_var(name.value)
            if var is None:
                raise CompileError(
                    f'Var "{name.value}" not declared in current scope', node=self
                )

            if not var.tealish_type.can_hold(self.incoming_types[i]):
                raise CompileError(
                    f"Incorrect type for {var.tealish_type} assignment. "
                    + f"Expected {var.tealish_type}, got {self.incoming_types[i]}",
                    node=self,
                )
            name.slot = var.scratch_slot
            name._type = var.avm_type
            self.vars.append(var)

    def write_teal(self, writer: "TealWriter") -> None:
        writer.write(self, f"// {self.line}")
        writer.write(self, self.expression)
        for i, name in enumerate(self.name_nodes):
            if name.value == "_":
                writer.write(self, "pop // discarding value for _")
            else:
                writer.write(self, f"store {name.slot} // {name.value}")

    def _tealish(self) -> str:
        return (
            f"{', '.join(n.tealish() for n in self.name_nodes)}"
            + f" = {self.expression.tealish()}\n"
        )


class Block(Statement):
    possible_child_nodes = [Statement]
    pattern = r"block (?P<name>[a-zA-Z_0-9]+):$"
    name: str

    def __init__(
        self,
        line: str,
        parent: Optional[Node] = None,
        compiler: Optional["TealishCompiler"] = None,
    ) -> None:
        super().__init__(line, parent, compiler)
        scope = self.get_current_scope()
        scope.declare_block(self.name, self)
        self.label = scope.name + ("__" if scope.name else "") + self.name
        self.new_scope(self.name)

    @classmethod
    def consume(cls, compiler: "TealishCompiler", parent: Optional[Node]) -> "Block":
        line = compiler.consume_line()
        block = Block(line, parent, compiler=compiler)
        exit_statement = None
        while True:
            if compiler.peek() == "end":
                compiler.consume_line()
                if exit_statement is None:
                    raise ParseError(
                        f"Unexpected end of block at line {compiler.line_no}."
                        + " Blocks must end with an exit statement (e.g. exit, switch, jump)"
                    )
                break

            n = Statement.consume(compiler, block)
            if exit_statement:
                if not isinstance(n, (Func, Block, Comment, Blank)):
                    raise ParseError(
                        f"Unexpected statement at line {n.line_no}."
                        + f" Only Block and Function definitions should occure after a {exit_statement}."
                    )
            else:
                if isinstance(n, (Func, Block)):
                    raise ParseError(
                        f"Unexpected {n} definition at line {n.line_no}. "
                        + "Block and Function definitions must occur after an exit statement (e.g. exit, switch, jump)."
                    )
            if is_exit_statement(n):
                exit_statement = n

            block.add_child(n)
        return block

    def process(self) -> None:
        for n in self.nodes:
            n.process()

    def write_teal(self, writer: "TealWriter") -> None:
        writer.write(self, f"// block {self.name}")
        writer.write(self, f"{self.label}:")
        writer.level += 1
        for n in self.child_nodes:
            n.write_teal(writer)
        writer.level -= 1

    def _tealish(self) -> str:
        output = f"block {self.name}:\n"
        for n in self.child_nodes:
            output += indent(n.tealish())
        output += "end\n"
        return output


class SwitchOption(Node):
    pattern = r"(?P<expression>.*): (?P<block_name>.*)"
    expression: GenericExpression
    block_name: str

    def _tealish(self) -> str:
        output = f"{self.expression.tealish()}: {self.block_name}\n"
        return output


class SwitchElse(Node):
    pattern = r"else: (?P<block_name>.*)"
    block_name: str

    def _tealish(self) -> str:
        output = f"else: {self.block_name}\n"
        return output


class Switch(InlineStatement):
    possible_child_nodes = [SwitchOption, SwitchElse]
    pattern = r"switch (?P<expression>.*):$"
    expression: GenericExpression

    def __init__(
        self,
        line: str,
        parent: Optional[Node] = None,
        compiler: Optional["TealishCompiler"] = None,
    ) -> None:
        super().__init__(line, parent, compiler)
        self.options: List[SwitchOption] = []
        self.else_: Optional[SwitchElse] = None

    def add_option(self, node: SwitchOption) -> None:
        self.options.append(node)
        self.add_child(node)

    def add_else(self, node: SwitchElse) -> None:
        self.else_ = node
        self.add_child(node)

    @classmethod
    def consume(cls, compiler: "TealishCompiler", parent: Optional[Node]) -> "Switch":
        switch = Switch(compiler.consume_line(), parent, compiler=compiler)
        while True:
            if compiler.peek() == "end":
                compiler.consume_line()
                break
            if compiler.peek().startswith("else:"):
                switch.add_else(
                    SwitchElse(compiler.consume_line(), switch, compiler=compiler)
                )
            else:
                switch.add_option(
                    SwitchOption(compiler.consume_line(), switch, compiler=compiler)
                )
        return switch

    def process(self) -> None:
        self.expression.process()
        for node in self.options:
            node.expression.process()

    def write_teal(self, writer: "TealWriter") -> None:
        writer.write(self, f"// {self.line}")
        for node in self.options:
            writer.write(self, self.expression)
            writer.write(self, node.expression)
            writer.write(self, "==")
            b = self.get_block(node.block_name)
            writer.write(self, f"bnz {b.label}")
        if self.else_:
            b = self.get_block(self.else_.block_name)
            writer.write(self, f"b {b.label} // else")
        else:
            writer.write(self, "err // unexpected value")

    def _tealish(self) -> str:
        output = f"switch {self.expression.tealish()}:\n"
        for n in self.child_nodes:
            output += indent(n.tealish())
        output += "end\n"
        return output


class TealLine(Node):
    def write_teal(self, writer: "TealWriter") -> None:
        writer.write(self, f"{self.line}")


class Teal(InlineStatement):
    possible_child_nodes = [TealLine]

    @classmethod
    def consume(cls, compiler: "TealishCompiler", parent: Optional[Node]) -> "Teal":
        node = Teal(compiler.consume_line(), parent, compiler=compiler)
        while True:
            if compiler.peek() == "end":
                compiler.consume_line()
                break
            node.add_child(TealLine.consume(compiler, node))
        return node

    def write_teal(self, writer: "TealWriter") -> None:
        for n in self.child_nodes:
            n.write_teal(writer)

    def _tealish(self) -> str:
        output = "teal:\n"
        for n in self.child_nodes:
            output += indent(n.line) + "\n"
        output += "end\n"
        return output


class InnerTxnFieldSetter(InlineStatement):
    pattern = r"(?P<field_name>.*?)(\[(?P<index>\d\d?)\])?: (?P<expression>.*)"
    field_name: str
    index: int
    expression: GenericExpression

    def write_teal(self, writer: "TealWriter") -> None:
        writer.write(self, f"// {self.line}")
        writer.write(self, self.expression)
        writer.write(self, f"itxn_field {self.field_name}")

    def _tealish(self) -> str:
        array_index = f"[{self.index}]" if self.index is not None else ""
        output = f"{self.field_name}{array_index}: {self.expression.tealish()}"
        return output


class InnerTxn(InlineStatement):
    possible_child_nodes = [InnerTxnFieldSetter]

    def __init__(
        self,
        line: str,
        parent: Node,
        compiler: "TealishCompiler",
    ) -> None:
        super().__init__(line, parent, compiler)
        self.group_index: int = 0
        self.group: Optional[InnerGroup] = None

    @classmethod
    def consume(cls, compiler: "TealishCompiler", parent: Node) -> "InnerTxn":
        node = InnerTxn(compiler.consume_line(), parent, compiler=compiler)
        while True:
            if compiler.peek() == "end":
                compiler.consume_line()
                break
            elif compiler.peek().startswith("#"):
                compiler.consume_line()
            else:
                node.add_child(
                    InnerTxnFieldSetter(
                        compiler.consume_line(), node, compiler=compiler
                    )
                )
        group = cast(Optional[InnerGroup], cls.find_parent(node, InnerGroup))
        if group is not None:
            group.inners.append(node)
            node.group_index = len(group.inners) - 1
            node.group = group
        return node

    def process(self) -> None:
        from collections import defaultdict

        self.array_fields: Dict[str, List[InnerTxnFieldSetter]] = defaultdict(list)
        for node in self.child_nodes:
            node = cast(InnerTxnFieldSetter, node)
            if node.index is not None:
                index = int(node.index)
                n = len(self.array_fields[node.field_name])
                if n == index:
                    self.array_fields[node.field_name].append(node)
                else:
                    # TODO: this is required since the Node base class
                    # accepts an Optional compiler.
                    # I think this is wrong but will circle back
                    lno: int = 0
                    if self.compiler is not None:
                        lno = self.compiler.line_no

                    raise ParseError(
                        f"Inccorrect field array index {index} "
                        + f"(expected {n}) at line {lno}!"
                    )
            else:
                node.expression.process()

        for a in self.array_fields.values():
            for node in a:
                node.expression.process()

    def write_teal(self, writer: "TealWriter") -> None:
        writer.write(self, f"// {self.line}")
        if not self.group:
            writer.write(self, "itxn_begin")
        elif self.group_index > 0:
            writer.write(self, "itxn_next")
        writer.level += 1
        for node in self.child_nodes:
            writer.write(self, node)
        writer.level -= 1
        if not self.group:
            writer.write(self, "itxn_submit")
        writer.write(self, "// end inner_txn")

    def _tealish(self) -> str:
        output = "inner_txn:\n"
        for n in self.child_nodes:
            output += indent(n.tealish()) + "\n"
        output += "end\n"
        return output


class InnerGroup(InlineStatement):
    possible_child_nodes = [Statement]

    def __init__(self, line: str, parent: Node, compiler: "TealishCompiler") -> None:
        super().__init__(line, parent, compiler)
        self.inners: List[Statement] = []

    @classmethod
    def consume(cls, compiler: "TealishCompiler", parent: Node) -> "InnerGroup":
        node = InnerGroup(compiler.consume_line(), parent, compiler=compiler)
        while True:
            if compiler.peek().startswith("end"):
                compiler.consume_line()
                break
            node.add_child(Statement.consume(compiler, node))
        return node

    def process(self) -> None:
        for i, node in enumerate(self.nodes):
            node.process()

    def write_teal(self, writer: "TealWriter") -> None:
        writer.write(self, f"// {self.line}")
        writer.level += 1
        writer.write(self, "itxn_begin")
        for i, node in enumerate(self.child_nodes):
            writer.write(self, node)
        writer.write(self, "itxn_submit")
        writer.level -= 1
        writer.write(self, "// end inner_group")

    def _tealish(self) -> str:
        output = "inner_group:\n"
        for n in self.child_nodes:
            output += indent(n.tealish())
        output += "end\n"
        return output


class IfThen(Node):
    possible_child_nodes = [InlineStatement]

    def __init__(
        self,
        line: str,
        parent: Optional[Node],
        compiler: Optional["TealishCompiler"] = None,
    ):
        super().__init__(line, parent, compiler=compiler)
        self.label: str = ""
        self.next_label: str = ""

    @classmethod
    def consume(cls, compiler: "TealishCompiler", parent: Node) -> "IfThen":
        node = IfThen("", parent, compiler=compiler)
        while True:
            if compiler.peek().startswith(("end", "elif", "else:")):
                break
            node.add_child(InlineStatement.consume(compiler, node))
        return node

    def process(self) -> None:
        for n in self.nodes:
            n.process()

    def write_teal(self, writer: "TealWriter") -> None:
        writer.write(self, "// then:")
        writer.level += 1
        for n in self.child_nodes:
            n.write_teal(writer)
        writer.level -= 1

    def _tealish(self) -> str:
        output = ""
        for n in self.child_nodes:
            output += indent(n.tealish())
        return output


class Elif(Node):
    possible_child_nodes = [InlineStatement]
    pattern = r"elif ((?P<modifier>not) )?(?P<condition>.*):"
    condition: GenericExpression
    modifier: str

    def __init__(
        self, line: str, parent: Optional[Node], compiler: Optional["TealishCompiler"]
    ) -> None:
        super().__init__(line, parent, compiler=compiler)
        self.label: str = ""
        self.next_label: str = ""

    @classmethod
    def consume(cls, compiler: "TealishCompiler", parent: Optional[Node]) -> "Elif":
        node = Elif(compiler.consume_line(), parent, compiler=compiler)
        while True:
            if compiler.peek().startswith(("end", "elif", "else:")):
                break
            node.add_child(InlineStatement.consume(compiler, node))
        return node

    def process(self) -> None:
        self.condition.process()
        for n in self.nodes:
            n.process()

    def write_teal(self, writer: "TealWriter") -> None:
        writer.write(self, f"// {self.line}")
        writer.write(self, self.condition)
        if self.modifier == "not":
            writer.write(self, f"bnz {self.next_label}")
        else:
            writer.write(self, f"bz {self.next_label}")
        writer.level += 1
        for n in self.child_nodes:
            n.write_teal(writer)
        writer.level -= 1

    def _tealish(self) -> str:
        output = f"elif {'not ' if self.modifier else ''}{self.condition.tealish()}:\n"
        for n in self.child_nodes:
            output += indent(n.tealish())
        return output


class Else(Node):
    possible_child_nodes = [InlineStatement]
    pattern = r"else:"

    def __init__(
        self, line: str, parent: Optional[Node], compiler: Optional["TealishCompiler"]
    ) -> None:
        super().__init__(line, parent, compiler=compiler)
        self.label: str = ""
        self.next_label: str = ""

    @classmethod
    def consume(cls, compiler: "TealishCompiler", parent: Optional[Node]) -> "Else":
        node = Else(compiler.consume_line(), parent, compiler=compiler)
        while True:
            if compiler.peek().startswith("end"):
                break
            node.add_child(InlineStatement.consume(compiler, node))
        return node

    def process(self) -> None:
        for n in self.nodes:
            n.process()

    def write_teal(self, writer: "TealWriter") -> None:
        writer.write(self, f"// {self.line}")
        writer.level += 1
        for n in self.child_nodes:
            n.write_teal(writer)
        writer.level -= 1

    def _tealish(self) -> str:
        output = "else:\n"
        for n in self.child_nodes:
            output += indent(n.tealish())
        return output


class IfStatement(InlineStatement):
    possible_child_nodes = [IfThen, Elif, Else]
    pattern = r"if ((?P<modifier>not) )?(?P<condition>.*):$"
    condition: GenericExpression
    modifier: str

    def __init__(
        self,
        line: str,
        parent: Optional[Node] = None,
        compiler: Optional["TealishCompiler"] = None,
    ) -> None:
        super().__init__(line, parent, compiler)
        self.elifs: List[Elif] = []
        self.else_: Optional[Else] = None
        self.if_then: IfThen

        self.conditional_index: int = 0
        if compiler is not None:
            self.conditional_index = compiler.conditional_count
            compiler.conditional_count += 1

        self.end_label = f"l{self.conditional_index}_end"

    def add_if_then(self, node: IfThen) -> None:
        node.label = ""
        self.if_then = node
        self.add_child(node)

    def add_elif(self, node: Elif) -> None:
        i = len(self.elifs)
        node.label = f"l{self.conditional_index}_elif_{i}"
        self.elifs.append(node)
        self.add_child(node)

    def add_else(self, node: Else) -> None:
        node.label = f"l{self.conditional_index}_else"
        self.else_ = node
        self.add_child(node)

    @classmethod
    def consume(
        cls, compiler: "TealishCompiler", parent: Optional[Node]
    ) -> "IfStatement":
        if_statement = IfStatement(compiler.consume_line(), parent, compiler=compiler)
        if_statement.add_if_then(IfThen.consume(compiler, if_statement))
        while True:
            if compiler.peek() == "end":
                compiler.consume_line()
                break
            elif compiler.peek().startswith("elif "):
                if_statement.add_elif(Elif.consume(compiler, if_statement))
            elif compiler.peek().startswith("else:"):
                if_statement.add_else(Else.consume(compiler, if_statement))
        return if_statement

    def process(self) -> None:
        for i, node in enumerate(self.child_nodes[:-1]):
            # TODO: the type of `child_nodes` in BaseNode is
            # a List[BaseNode] so we have to do
            # some work to make mypy happy, this is not the
            # best way to do it but marking to follow up
            if not (
                isinstance(node, IfThen)
                or isinstance(node, Elif)
                or isinstance(node, Else)
            ):
                continue

            next_node = self.child_nodes[i + 1]
            if not (
                isinstance(next_node, IfThen)
                or isinstance(next_node, Elif)
                or isinstance(next_node, Else)
            ):
                continue

            node.next_label = next_node.label

        if len(self.child_nodes) > 1:
            next_node = self.child_nodes[1]
            # TODO: same as above
            if (
                isinstance(next_node, IfThen)
                or isinstance(next_node, Elif)
                or isinstance(next_node, Else)
            ):
                self.next_label = next_node.label
        else:
            self.next_label = self.end_label

        # TODO: same as above
        if (
            isinstance(self.child_nodes[-1], IfThen)
            or isinstance(self.child_nodes[-1], Elif)
            or isinstance(self.child_nodes[-1], Else)
        ):
            self.child_nodes[-1].next_label = self.end_label

        self.condition.process()

        if self.if_then is not None:
            self.if_then.process()

        for n in self.elifs:
            n.process()

        if self.else_ is not None:
            self.else_.process()

    def write_teal(self, writer: "TealWriter") -> None:
        writer.write(self, f"// {self.line}")
        writer.level += 1
        writer.write(self, self.condition)
        if self.modifier == "not":
            writer.write(self, f"bnz {self.next_label}")
        else:
            writer.write(self, f"bz {self.next_label}")

        if self.if_then is not None:
            self.if_then.write_teal(writer)

        if self.elifs or self.else_:
            writer.write(self, f"b {self.end_label}")

        for i, n in enumerate(self.elifs):
            writer.write(self, f"{n.label}:")
            n.write_teal(writer)
            if i != (len(self.elifs) - 1) or self.else_:
                writer.write(self, f"b {self.end_label}")
        if self.else_:
            writer.write(self, f"{self.else_.label}:")
            self.else_.write_teal(writer)
        writer.write(self, f"{self.end_label}: // end")
        writer.level -= 1

    def _tealish(self) -> str:
        output = f"if {'not ' if self.modifier else ''}{self.condition.tealish()}:\n"
        for n in self.child_nodes:
            output += n.tealish()
        output += "end\n"
        return output


class Break(LineStatement):
    pattern = r"break$"

    def __init__(self, line: str, parent: Node, compiler: "TealishCompiler") -> None:
        super().__init__(line, parent, compiler)
        self.parent_loop: WhileStatement

        parent_loop = cast(Optional[WhileStatement], self.find_parent(WhileStatement))
        if parent_loop is not None:
            self.parent_loop = parent_loop
        else:
            raise ParseError(
                f'"break" should only be used in a while loop! Line {self.line_no}'
            )

    def write_teal(self, writer: "TealWriter") -> None:
        writer.write(self, f"// {self.line}")
        writer.write(self, f"b {self.parent_loop.end_label}")

    def _tealish(self) -> str:
        return "break\n"


class WhileStatement(InlineStatement):
    possible_child_nodes = [InlineStatement]
    pattern = r"while ((?P<modifier>not) )?(?P<condition>.*):$"
    condition: GenericExpression
    modifier: str

    def __init__(
        self,
        line: str,
        parent: Node,
        compiler: "TealishCompiler",
    ) -> None:
        super().__init__(line, parent, compiler)
        self.conditional_index = compiler.conditional_count
        compiler.conditional_count += 1
        self.start_label: str = f"l{self.conditional_index}_while"
        self.end_label: str = f"l{self.conditional_index}_end"

    @classmethod
    def consume(cls, compiler: "TealishCompiler", parent: Node) -> "WhileStatement":
        node = WhileStatement(compiler.consume_line(), parent, compiler=compiler)
        while True:
            if compiler.peek() == "end":
                compiler.consume_line()
                break
            node.add_child(InlineStatement.consume(compiler, node))
        return node

    def process(self) -> None:
        self.condition.process()
        for n in self.nodes:
            n.process()

    def write_teal(self, writer: "TealWriter") -> None:
        writer.write(self, f"// {self.line}")
        writer.write(self, f"{self.start_label}:")
        writer.level += 1
        writer.write(self, self.condition)
        if self.modifier == "not":
            writer.write(self, f"bnz {self.end_label}")
        else:
            writer.write(self, f"bz {self.end_label}")
        for n in self.child_nodes:
            n.write_teal(writer)
        writer.write(self, f"b {self.start_label}")
        writer.write(self, f"{self.end_label}: // end")
        writer.level -= 1

    def _tealish(self) -> str:
        output = f"while {'not ' if self.modifier else ''}{self.condition.tealish()}:\n"
        for n in self.child_nodes:
            output += indent(n.tealish())
        output += "end\n"
        return output


class ForStatement(InlineStatement):
    possible_child_nodes = [InlineStatement]
    pattern = (
        r"for (?P<var_name>[a-z_][a-zA-Z0-9_]*) in "
        + r"(?P<start>[a-zA-Z0-9_]+):(?P<end>[a-zA-Z0-9_]+):$"
    )
    var_name: str
    start: GenericExpression
    end: GenericExpression

    def __init__(self, line: str, parent: Node, compiler: "TealishCompiler") -> None:
        super().__init__(line, parent, compiler)
        self.conditional_index = compiler.conditional_count
        compiler.conditional_count += 1
        self.start_label = f"l{self.conditional_index}_for"
        self.end_label = f"l{self.conditional_index}_end"

    @classmethod
    def consume(cls, compiler: "TealishCompiler", parent: Node) -> "ForStatement":
        node = ForStatement(compiler.consume_line(), parent, compiler=compiler)
        while True:
            if compiler.peek() == "end":
                compiler.consume_line()
                break
            node.add_child(InlineStatement.consume(compiler, node))
        return node

    def process(self) -> None:
        self.var = self.declare_scratch_var(self.var_name, "int")
        for n in self.nodes:
            n.process()
        self.del_var(self.var_name)

    def write_teal(self, writer: "TealWriter") -> None:
        writer.write(self, f"// {self.line}")
        writer.level += 1
        writer.write(self, self.start)
        writer.write(self, f"store {self.var.scratch_slot} // {self.var.name}")
        writer.write(self, f"{self.start_label}:")
        writer.write(self, f"load {self.var.scratch_slot} // {self.var.name}")
        writer.write(self, self.end)
        writer.write(self, "==")
        writer.write(self, f"bnz {self.end_label}")
        for n in self.child_nodes:
            n.write_teal(writer)
        writer.write(self, f"load {self.var.scratch_slot} // {self.var.name}")
        writer.write(self, "pushint 1")
        writer.write(self, "+")
        writer.write(self, f"store {self.var.scratch_slot} // {self.var.name}")
        writer.write(self, f"b {self.start_label}")
        writer.write(self, f"{self.end_label}: // end")
        writer.level -= 1

    def _tealish(self) -> str:
        output = (
            f"for {self.var_name} in {self.start.tealish()}:{self.end.tealish()}:\n"
        )
        for n in self.child_nodes:
            output += indent(n.tealish())
        output += "end\n"
        return output


class For_Statement(InlineStatement):
    possible_child_nodes = [InlineStatement]
    pattern = r"for _ in (?P<start>[a-zA-Z0-9_]+):(?P<end>[a-zA-Z0-9_]+):$"
    start: GenericExpression
    end: GenericExpression

    def __init__(
        self,
        line: str,
        parent: Node,
        compiler: "TealishCompiler",
    ) -> None:
        super().__init__(line, parent, compiler)
        self.conditional_index = compiler.conditional_count
        compiler.conditional_count += 1
        self.start_label = f"l{self.conditional_index}_for"
        self.end_label = f"l{self.conditional_index}_end"

    @classmethod
    def consume(cls, compiler: "TealishCompiler", parent: Node) -> "For_Statement":
        node = For_Statement(compiler.consume_line(), parent, compiler=compiler)
        while True:
            if compiler.peek() == "end":
                compiler.consume_line()
                break
            node.add_child(InlineStatement.consume(compiler, node))
        return node

    def process(self) -> None:
        for n in self.nodes:
            n.process()

    def write_teal(self, writer: "TealWriter") -> None:
        writer.write(self, f"// {self.line}")
        writer.level += 1
        writer.write(self, self.start)
        writer.write(self, "dup")
        writer.write(self, f"{self.start_label}:")
        writer.write(self, self.end)
        writer.write(self, "==")
        writer.write(self, f"bnz {self.end_label}")
        for n in self.child_nodes:
            n.write_teal(writer)
        writer.write(self, "pushint 1")
        writer.write(self, "+")
        writer.write(self, "dup")
        writer.write(self, f"b {self.start_label}")
        writer.write(self, "pop")
        writer.write(self, f"{self.end_label}: // end")
        writer.level -= 1

    def _tealish(self) -> str:
        output = f"for _ in {self.start.tealish()}:{self.end.tealish()}:\n"
        for n in self.child_nodes:
            output += indent(n.tealish())
        output += "end\n"
        return output


class ArgsList(Expression):
    arg_pattern = r"(?P<arg_name>[a-z][a-z_0-9]*): (?P<arg_type>[a-zA-Z][A-Za-z_0-9<>]*(?:\[\d+\])?)"
    pattern = rf"(?P<args>({arg_pattern}(, )?)*)"
    args: List[Tuple[str, TealishType]]

    def __init__(self, line: str) -> None:
        super().__init__(line)
        self.args = re.findall(self.arg_pattern, line)
        self.arg_types = [get_type_instance(type_name) for _, type_name in self.args]

    def _tealish(self) -> str:
        output = ", ".join([f"{a}: {t}" for (a, t) in self.args])
        return output


class Func(InlineStatement):
    possible_child_nodes = [InlineStatement]
    pattern = r"func (?P<name>[a-zA-Z_0-9]+)\((?P<args>.*)\)(?P<return_type>.*):$"
    name: str
    args: ArgsList

    return_type: str
    returns: List[TealishType]

    def __init__(
        self,
        line: str,
        parent: Node = None,
        compiler: Optional["TealishCompiler"] = None,
    ) -> None:
        super().__init__(line, parent, compiler)
        scope = self.get_current_scope()
        scope.declare_function(self.name, self)
        self.label = scope.name + "__func__" + self.name
        self.new_scope("func__" + self.name)
        self.return_type = self.return_type.replace(" ", "")
        try:
            self.returns = [
                get_type_instance(type_name)
                for type_name in filter(None, self.return_type.split(","))
            ]
        except KeyError as e:
            raise ParseError(str(e) + f" Line {self.line_no}")
        self.vars: Dict[str, Var] = {}

    @classmethod
    def consume(cls, compiler: "TealishCompiler", parent: Optional[Node]) -> "Func":
        func = Func(compiler.consume_line(), parent, compiler=compiler)

        while True:
            if compiler.peek() == "end":
                compiler.consume_line()
                break
            func.add_child(InlineStatement.consume(compiler, func))
        last_node = [n for n in func.nodes if type(n) not in {cls, Comment, Blank}][-1]
        if type(last_node) != Return:
            raise ParseError(
                f"func must end with a return statement at line {compiler.line_no}!"
            )
        return func

    def process(self) -> None:
        for name, type in self.args.args[::-1]:
<<<<<<< HEAD
            self.vars[name] = self.declare_scratch_var(name, type)
=======
            self.slots[name] = self.declare_var(name, type)
>>>>>>> de87e0ae
        for node in self.nodes:
            node.process()

    def write_teal(self, writer: "TealWriter") -> None:
        writer.write(self, f"// {self.line}")
        writer.write(self, f"{self.label}:")
        for name, _ in self.args.args[::-1]:
            var = self.vars[name]
            writer.write(
                self, f"store {var.scratch_slot} // {name} [{var.tealish_type}]"
            )
        for node in self.child_nodes:
            node.write_teal(writer)

    def _tealish(self) -> str:
        returns = (" " + (", ".join(self.returns))) if self.returns else ""
        output = f"func {self.name}({self.args.tealish()}){returns}:\n"
        for n in self.child_nodes:
            output += indent(n.tealish())
        output += "end\n"
        return output


class Return(LineStatement):
    pattern = r"return ?(?P<args>.*?)?$"
    args: str
    func: Func

    def __init__(
        self,
        line: str,
        parent: Node,
        compiler: "TealishCompiler",
    ) -> None:
        super().__init__(line, parent, compiler)
        self.func = self.find_parent(Func)
        if self.func is None:
            raise ParseError(
                f'"return" should only be used in a function! Line {self.line_no}'
            )
        self.args_expressions: List[BaseNode] = []
        if self.args:
            args = split_return_args(self.args)
            for a in args[::-1]:
                arg = a.strip()
                node = GenericExpression.parse(arg, parent, compiler)
                self.args_expressions.append(node)
        if len(self.args_expressions) != len(self.func.returns):
            raise ParseError(f"Incorrect number of returns. Line {self.line_no}")
        self.nodes = self.args_expressions

    def process(self) -> None:
        for n in self.nodes:
            n.process()
        for i, r in enumerate(self.func.returns):
            return_expression = self.args_expressions[i]
            if not r.can_hold(return_expression.type):
                raise CompileError(
                    "Incorrect type for return value. "
                    + f"Expected {r}, got {return_expression.type}",
                    node=self,
                )

    def write_teal(self, writer: "TealWriter") -> None:
        writer.write(self, f"// {self.line}")
        if self.args:
            for i, expression in enumerate(self.args_expressions):
                writer.write(self, expression)
        writer.write(self, "retsub")

    def _tealish(self) -> str:
        output = "return"
        if self.args_expressions:
            output += (
                f" {', '.join([e.tealish() for e in self.args_expressions[::-1]])}"
            )
        return output + "\n"


class StructFieldDefinition(InlineStatement):
    pattern = (
        r"(?P<field_name>[a-z][A-Z-a-z0-9_]*): "
        + r"(?P<data_type>[a-zA-Z][A-Z-a-z0-9_]+(\[\d+\])?)"
    )
    field_name: str
    data_type: str

    def process(self) -> None:
        pass

    def write_teal(self, writer: "TealWriter") -> None:
        pass

    def _tealish(self) -> str:
        output = f"{self.field_name}: {self.data_type}"
        return output


class StructDefinition(InlineStatement):
    """
    struct Item:
        asset_id: int
        price: int
        royalty: int
        seller: bytes[32]
        royalty_address: bytes[32]
        round: int
    end
    """

    possible_child_nodes = [StructFieldDefinition]
    pattern = r"struct (?P<name>[A-Z][a-zA-Z_0-9]*):$"
    name: str
<<<<<<< HEAD
    struct: StructType
=======
    size: int = 0
    fields: Dict[str, StructFieldDefinition]
>>>>>>> de87e0ae

    @classmethod
    def consume(
        cls, compiler: "TealishCompiler", parent: Optional[Node]
    ) -> "StructDefinition":
        node = cls(compiler.consume_line(), parent, compiler=compiler)
        if not isinstance(parent, Program):
            raise ParseError(
                f"Unexpected StructDefinition definition at line {node.line_no}. "
                + "StructDefinition definitions should be at the top of the file "
                + "and only be preceeded by comments."
            )
        while True:
            if compiler.peek() == "end":
                compiler.consume_line()
                break
            elif compiler.peek().startswith("#"):
                compiler.consume_line()
            else:
                node.add_child(
                    StructFieldDefinition(
                        compiler.consume_line(), node, compiler=compiler
                    )
                )

        node.struct = StructType(node.name)
        for field in node.child_nodes:
            field_node = cast(StructFieldDefinition, field)
            node.struct.add_field(
                field_node.field_name, get_type_instance(field_node.data_type)
            )
        define_struct(node.struct)

        return node

    def process(self) -> None:
        for n in self.nodes:
            n.process()
<<<<<<< HEAD
=======
        self.fields = {}
        offset = 0
        for field in self.child_nodes:
            field = cast(StructFieldDefinition, field)
            field.offset = offset
            self.fields[field.field_name] = field
            offset += field.size

        self.size = offset

        define_struct(self.name, self)
>>>>>>> de87e0ae

    def write_teal(self, writer: "TealWriter") -> None:
        pass

    def _tealish(self) -> str:
        output = f"struct {self.name}:\n"
        for n in self.child_nodes:
            output += indent(n.tealish()) + "\n"
        output += "end\n"
        return output


class StructOrBoxAssignment(LineStatement):
    pattern = (
        r"(?P<name>[a-z][a-zA-Z0-9_]*).(?P<field_name>[a-z][a-zA-Z0-9_]*)"
        r"( = (?P<expression>.*))?$"
    )
    name: Name
    field_name: str
    expression: GenericExpression

    def process(self) -> None:
        self.var = self.get_var(self.name.value)
        if self.var is None:
            raise CompileError(f"Could not find struct with name: {self.name.value}")

        if not isinstance(self.var.tealish_type, (StructType, BoxType)):
            raise CompileError(
                f"{self.name.value} is not a struct or Box reference", node=self
            )
        self.object_type = self.var.tealish_type

        struct = self.var.tealish_type
        struct_field = struct.fields[self.field_name]
        self.offset = struct_field.offset
        self.size = struct_field.size
        self.data_type = struct_field.tealish_type
        self.expression.process()
        if not struct_field.tealish_type.can_hold(self.expression.type):
            # raise CompileError(
            #     "Incorrect type for struct field assignment. "
            #     + f"Expected {struct_field.tealish_type}, got {self.expression.type}",
            #     node=self,
            # )
            message = f"Incorrect type for struct field assignment. Expected {self.data_type}, got {self.expression.type} at line {self.line_no}."
            if struct_field.tealish_type.can_hold_with_cast(self.expression.type):
                message += "\nPerhaps Cast or padding is required? "
                message += f"\n- {self.line}"
                message += f"\n+ {self.name.value}.{self.field_name} = Cast({self.expression.tealish()}, {self.data_type})"
                if not isinstance(struct_field.tealish_type, (StructType, IntType)):
                    message += f"\n+ {self.name.value}.{self.field_name} = Rpad({self.expression.tealish()}, {self.data_type.size})"
            raise CompileError(message)

    def write_teal(self, writer: "TealWriter") -> None:
        if isinstance(self.object_type, StructType):
            writer.write(self, f"// {self.line} [slot {self.var.scratch_slot}]")
            writer.write(self, f"load {self.var.scratch_slot} // {self.name.value}")
            writer.write(self, self.expression)
            if isinstance(self.data_type, IntType):
                writer.write(self, "itob")
                if isinstance(self.data_type, UIntType):
                    writer.write(
                        self, f"extract {8 - self.data_type.size} {self.data_type.size}"
                    )
            writer.write(
                self, f"replace {self.offset} // {self.name.value}.{self.field_name}"
            )
            writer.write(self, f"store {self.var.scratch_slot} // {self.name.value}")
        elif isinstance(self.object_type, BoxType):
            writer.write(self, f"// {self.line} [box]")
            writer.write(
                self, f"load {self.var.scratch_slot} // box key {self.name.value}"
            )
            writer.write(self, f"pushint {self.offset} // offset")
            writer.write(self, self.expression)
            if isinstance(self.data_type, IntType):
                writer.write(self, "itob")
                if isinstance(self.data_type, UIntType):
                    writer.write(
                        self, f"extract {8 - self.data_type.size} {self.data_type.size}"
                    )
            writer.write(self, f"box_replace // {self.name.value}.{self.field_name}")

    def _tealish(self) -> str:
        s = f"{self.name.tealish()}.{self.field_name}"
        if self.expression:
            s += f" = {self.expression.tealish()}"
        return s + "\n"


class BoxDeclaration(LineStatement):
    # asserts box does not already exist
    # box<Item> item1 = CreateBox("a")
    # asserts box does already exist and has the correct size for the struct
    # box<Item> item1 = OpenBox("a")
    # makes no assertions about the box
    # box<Item> item1 = Box("a")
    pattern = (
        r"box<(?P<struct_name>[A-Z][a-zA-Z0-9_]*)> (?P<name>[a-z][a-zA-Z0-9_]*)"
        r" = (?P<method>Open|Create)?Box\((?P<key>.*)\)$"
    )
    # Name to struct type
    struct_name: str
    name: Name
    method: str
    key: GenericExpression

    def process(self):
        self.struct = get_struct(self.struct_name)
        self.box_size = self.struct.size
        self.var = self.declare_scratch_var(self.name.value, f"box<{self.struct_name}>")
        self.key.process()
        if not BytesType().can_hold(self.key.type):
            raise CompileError(
                f"Incorrect type for box key. Expected bytes, got {self.key.type}",
                node=self,
            )

    def write_teal(self, writer):
        writer.write(self, f"// {self.line} [slot {self.var.scratch_slot}]")
        writer.write(self, self.key)
        if self.method == "Open":
            writer.write(self, "dup")
            writer.write(self, "box_len")
            writer.write(self, "assert // exists")
            writer.write(self, f"pushint {self.box_size}")
            writer.write(self, "==")
            writer.write(self, "assert // len(box) == {self.struct_name}.size")
        elif self.method == "Create":
            writer.write(self, "dup")
            writer.write(self, f"pushint {self.box_size}")
            writer.write(self, "box_create")
            writer.write(self, "assert // assert created")
        else:
            writer.write(self, "// assume box exists")
        writer.write(self, f"store {self.var.scratch_slot} // {self.name.value}")

    def _tealish(self):
        s = (
            f"box<{self.struct_name}> {self.name.tealish()} = "
            f"{self.method}Box({self.key.tealish()})"
        )
        return s + "\n"


def split_return_args(s):
    parentheses = 0
    quotes = False
    for i in range(len(s)):
        if s[i] == '"':
            quotes = not quotes
        if not quotes:
            if s[i] == "(":
                parentheses += 1
            if s[i] == ")":
                parentheses -= 1
            if parentheses == 0 and s[i] == ",":
                return [s[:i].strip()] + split_return_args(s[i + 1 :].strip())
    return [s]


def indent(s: str) -> str:
    return textwrap.indent(s, "    ")


def is_exit_statement(node):
    if isinstance(node, (Exit, Switch, Jump)):
        return True<|MERGE_RESOLUTION|>--- conflicted
+++ resolved
@@ -32,12 +32,9 @@
 )
 from .scope import Scope
 
-<<<<<<< HEAD
-=======
 LITERAL_INT = r"[0-9]+"
 LITERAL_BYTE_STRING = r'"(.+)"'
 LITERAL_BYTE_HEX = r"0x([a-fA-F0-9]+)"
->>>>>>> de87e0ae
 VARIABLE_NAME = r"[a-z_][a-zA-Z0-9_]*"
 
 if TYPE_CHECKING:
@@ -175,9 +172,6 @@
 
 
 class LiteralBytes(Literal):
-<<<<<<< HEAD
-    pattern = r'"(?P<value>.+)"$'
-=======
     pattern = rf"(?P<value>{LITERAL_BYTE_STRING})$"
     value: str
 
@@ -193,7 +187,6 @@
 
 class LiteralHex(Literal):
     pattern = rf"(?P<value>{LITERAL_BYTE_HEX})$"
->>>>>>> de87e0ae
     value: str
 
     def __init__(self, line: str, parent=None, compiler=None) -> None:
@@ -1483,11 +1476,7 @@
 
     def process(self) -> None:
         for name, type in self.args.args[::-1]:
-<<<<<<< HEAD
             self.vars[name] = self.declare_scratch_var(name, type)
-=======
-            self.slots[name] = self.declare_var(name, type)
->>>>>>> de87e0ae
         for node in self.nodes:
             node.process()
 
@@ -1601,12 +1590,7 @@
     possible_child_nodes = [StructFieldDefinition]
     pattern = r"struct (?P<name>[A-Z][a-zA-Z_0-9]*):$"
     name: str
-<<<<<<< HEAD
     struct: StructType
-=======
-    size: int = 0
-    fields: Dict[str, StructFieldDefinition]
->>>>>>> de87e0ae
 
     @classmethod
     def consume(
@@ -1645,20 +1629,6 @@
     def process(self) -> None:
         for n in self.nodes:
             n.process()
-<<<<<<< HEAD
-=======
-        self.fields = {}
-        offset = 0
-        for field in self.child_nodes:
-            field = cast(StructFieldDefinition, field)
-            field.offset = offset
-            self.fields[field.field_name] = field
-            offset += field.size
-
-        self.size = offset
-
-        define_struct(self.name, self)
->>>>>>> de87e0ae
 
     def write_teal(self, writer: "TealWriter") -> None:
         pass
