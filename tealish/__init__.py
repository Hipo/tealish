--- conflicted
+++ resolved
@@ -1,18 +1,5 @@
-<<<<<<< HEAD
-import sys
-
-from .utils import combine_source_maps, minify_teal
-from .errors import ParseError, CompileError
 from .nodes import Program
-=======
-import re
-import textwrap
-from collections import defaultdict
-from typing import get_type_hints
-
-from .expressions import Expression, GenericExpression, Literal
 from .utils import TealishMap
->>>>>>> 36c0ab67
 
 
 class TealWriter:
@@ -111,10 +98,9 @@
     def reformat(self, formatter=None):
         if not self.nodes:
             self.parse()
-<<<<<<< HEAD
         if not self.processed:
-=======
-        return self.nodes[0].reformat()
+            self.process()
+        return self.nodes[0].tealish(formatter)
 
     def get_map(self):
         map = TealishMap()
@@ -123,91 +109,11 @@
         return map
 
 
-class Node:
-    pattern = ""
-    possible_child_nodes = []
-
-    def __init__(self, line, parent=None, compiler=None) -> None:
-        self.parent = parent
-        self.current_scope = None
-        if parent:
-            self.current_scope = parent.current_scope
-        self.compiler = compiler
-        self.line = line
-        self.line_no = compiler.line_no if compiler else None
-        self.nodes = []
-        try:
-            self.matches = re.match(self.pattern, self.line).groupdict()
-        except AttributeError:
-            raise ParseError(
-                f'Pattern ({self.pattern}) does not match for {self} for line "{self.line}"'
-            )
-        type_hints = get_type_hints(self.__class__)
-        for name, expr_class in type_hints.items():
-            if name in self.matches:
-                try:
-                    if self.matches[name] is not None and hasattr(expr_class, "parse"):
-                        value = expr_class.parse(self.matches[name])
-                    else:
-                        value = self.matches[name]
-                    setattr(self, name, value)
-                except Exception as e:
-                    raise
-                    raise ParseError(str(e) + f" at line {self.compiler.line_no}")
-
-    def add_child(self, node):
-        if not isinstance(node, tuple(self.possible_child_nodes)):
-            raise ParseError(
-                f"Unexpected child node {node} in {self} at line {self.compiler.line_no}!"
-            )
-        node.parent = self
-        if not node.current_scope:
-            node.current_scope = self.current_scope
-        self.nodes.append(node)
-
-    @classmethod
-    def consume(cls, compiler, parent):
-        line = compiler.consume_line()
-        return cls(line, parent=parent, compiler=compiler)
-
-    def visit(self):
-        try:
->>>>>>> 36c0ab67
-            self.process()
-        return self.nodes[0].tealish(formatter)
-
-
 def compile_program(source):
     source_lines = source.split("\n")
     compiler = TealishCompiler(source_lines)
-<<<<<<< HEAD
-    try:
-        compiler.parse()
-    except ParseError as e:
-        print(e)
-        sys.exit(1)
-    except Exception:
-        print(f"Line: {compiler.line_no}")
-        raise
-    try:
-        compiler.compile()
-    except CompileError as e:
-        print(e)
-        sys.exit(1)
-    except Exception as e:
-        print(e)
-        sys.exit(1)
-    teal = compiler.output + [""]
-    if debug:
-        for i in range(0, len(teal)):
-            print(" ".join([str(i + 1), str(compiler.source_map[i + 1]), teal[i]]))
-    min_teal, teal_source_map = minify_teal(teal)
-    _ = combine_source_maps(teal_source_map, compiler.source_map)
-    return teal, min_teal, compiler.source_map, compiler.error_messages
-=======
     teal = compiler.compile()
     return teal, compiler.get_map()
->>>>>>> 36c0ab67
 
 
 def compile_lines(source_lines):
@@ -215,9 +121,6 @@
     compiler.parse()
     compiler.compile()
     teal_lines = compiler.output
-<<<<<<< HEAD
-    return teal_lines
-=======
     return teal_lines
 
 
@@ -226,9 +129,4 @@
     compiler = TealishCompiler(source_lines)
     output = compiler.reformat()
     output = output.strip() + "\n"
-    return output
-
-
-def indent(s):
-    return textwrap.indent(s, "    ")
->>>>>>> 36c0ab67
+    return output