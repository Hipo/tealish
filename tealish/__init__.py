<<<<<<< HEAD
import re
import textwrap
from collections import defaultdict
from typing import get_type_hints

from .expressions import Expression, GenericExpression, Literal
from .utils import TealishMap
=======
from .nodes import Program
from .utils import TealishMap

>>>>>>> 904e60b7

class TealWriter:
    def __init__(self) -> None:
        self.level = 0
        self.output = []
        self.source_map = {}
        self.current_output_line = 1
        self.current_input_line = 1

    def write(self, parent, node_or_teal):
        parent._teal = []
        if hasattr(node_or_teal, "write_teal"):
            node = node_or_teal
            i = len(self.output)
            node.write_teal(self)
            parent._teal += self.output[i:]
        else:
            teal = node_or_teal
            parent._teal.append(teal)
            prefix = "  " * self.level
            self.output.append(prefix + teal)
            if hasattr(parent, "line_no"):
                self.current_input_line = parent.line_no
            self.source_map[self.current_output_line] = self.current_input_line
            parent.teal_line_no = self.current_output_line
            self.current_output_line += 1


class TealishCompiler:
    def __init__(self, source_lines) -> None:
        self.source_lines = source_lines
        self.output = []
        self.source_map = {}
        self.current_output_line = 1
        self.level = 0
        self.line_no = 0
        self.nodes = []
        self.conditional_count = 0
        self.error_messages = {}
        self.max_slot = 0
        self.writer = TealWriter()
        self.processed = False

    def consume_line(self):
        if self.line_no == len(self.source_lines):
            return
        line = self.source_lines[self.line_no].strip()
        self.line_no += 1
        return line

    def peek(self):
        if self.line_no == len(self.source_lines):
            return
        return self.source_lines[self.line_no].strip()

    def write(self, lines=("",), line_no=0):
        prefix = "  " * self.level
        if type(lines) == str:
            lines = [lines]
        for s in lines:
            self.output.append(prefix + s)
            # print(self.current_output_line, self.output[-1])
            self.source_map[self.current_output_line] = line_no
            self.current_output_line += 1

    def parse(self):
        node = Program.consume(self, None)
        self.nodes.append(node)

    def process(self):
        for node in self.nodes:
            node.process()
        self.processed = True

    def compile(self):
        if not self.nodes:
            self.parse()
        if not self.processed:
            self.process()
        for node in self.nodes:
            node.write_teal(self.writer)
        self.source_map = self.writer.source_map
        self.output = self.writer.output
        return self.writer.output

    def traverse(self, node=None, visitor=None):
        if node is None:
            node = self.nodes[0]
        if visitor:
            visitor(node)
        if getattr(node, "nodes", []):
            for n in node.nodes:
                self.traverse(n, visitor)

    def reformat(self, formatter=None):
        if not self.nodes:
            self.parse()
<<<<<<< HEAD
        return self.nodes[0].reformat()

    def get_map(self):
        map = TealishMap()
        map.teal_tealish = dict(self.source_map)
        map.errors = dict(self.error_messages)
        return map


class Node:
    pattern = ""
    possible_child_nodes = []

    def __init__(self, line, parent=None, compiler=None) -> None:
        self.parent = parent
        self.current_scope = None
        if parent:
            self.current_scope = parent.current_scope
        self.compiler = compiler
        self.line = line
        self.line_no = compiler.line_no if compiler else None
        self.nodes = []
        try:
            self.matches = re.match(self.pattern, self.line).groupdict()
        except AttributeError:
            raise ParseError(
                f'Pattern ({self.pattern}) does not match for {self} for line "{self.line}"'
            )
        type_hints = get_type_hints(self.__class__)
        for name, expr_class in type_hints.items():
            if name in self.matches:
                try:
                    if self.matches[name] is not None and hasattr(expr_class, "parse"):
                        value = expr_class.parse(self.matches[name])
                    else:
                        value = self.matches[name]
                    setattr(self, name, value)
                except Exception as e:
                    raise
                    raise ParseError(str(e) + f" at line {self.compiler.line_no}")

    def add_child(self, node):
        if not isinstance(node, tuple(self.possible_child_nodes)):
            raise ParseError(
                f"Unexpected child node {node} in {self} at line {self.compiler.line_no}!"
            )
        node.parent = self
        if not node.current_scope:
            node.current_scope = self.current_scope
        self.nodes.append(node)

    @classmethod
    def consume(cls, compiler, parent):
        line = compiler.consume_line()
        return cls(line, parent=parent, compiler=compiler)

    def visit(self):
        try:
=======
        if not self.processed:
>>>>>>> 904e60b7
            self.process()
        return self.nodes[0].tealish(formatter)

    def get_map(self):
        map = TealishMap()
        map.teal_tealish = dict(self.source_map)
        map.errors = dict(self.error_messages)
        return map


<<<<<<< HEAD

class SwitchOption(Node):
    pattern = r"(?P<expression>.*): (?P<block_name>.*)"
    expression: GenericExpression
    block_name: str

    def reformat(self):
        return self.line + "\n"


class SwitchElse(Node):
    pattern = r"else: (?P<block_name>.*)"
    block_name: str

    def reformat(self):
        return self.line + "\n"


class Switch(InlineStatement):
    possible_child_nodes = [SwitchOption, SwitchElse]
    pattern = r"switch (?P<expression>.*):$"
    expression: GenericExpression

    def __init__(self, line, parent=None, compiler=None) -> None:
        super().__init__(line, parent, compiler)
        self.options = []
        self.else_ = None

    def add_option(self, node):
        self.options.append(node)
        self.add_child(node)

    def add_else(self, node):
        self.else_ = node
        self.add_child(node)

    @classmethod
    def consume(cls, compiler, parent):
        switch = Switch(compiler.consume_line(), parent, compiler=compiler)
        while True:
            if compiler.peek() == "end":
                compiler.consume_line()
                break
            if compiler.peek().startswith("else:"):
                switch.add_else(
                    SwitchElse(compiler.consume_line(), switch, compiler=compiler)
                )
            else:
                switch.add_option(
                    SwitchOption(compiler.consume_line(), switch, compiler=compiler)
                )
        return switch

    def visit(self):
        self.write(f"// {self.line}")
        self.expression.process(self.get_scope())
        for i, node in enumerate(self.options):
            node.expression.process(self.get_scope())
            self.write(self.expression.teal())
            self.write(node.expression.teal())
            self.write("==")
            b = self.get_block(node.block_name)
            self.write(f"bnz {b.label}")
        if self.else_:
            b = self.get_block(self.else_.block_name)
            self.write(f"b {b.label} // else")
        else:
            self.write("err // unexpected value")

    def reformat(self):
        output = ""
        output += self.line + "\n"
        for n in self.nodes:
            output += indent(n.reformat())
        output += "end"
        return output


class TealLine(Node):
    def process(self):
        self.write(f"{self.line}")

    def reformat(self):
        return self.line + "\n"


class Teal(InlineStatement):
    possible_child_nodes = [TealLine]

    @classmethod
    def consume(cls, compiler, parent):
        node = Teal(compiler.consume_line(), parent, compiler=compiler)
        while True:
            if compiler.peek() == "end":
                compiler.consume_line()
                break
            node.add_child(TealLine.consume(compiler, node))
        return node

    def reformat(self):
        output = ""
        output += self.line + "\n"
        for n in self.nodes:
            output += indent(n.reformat())
        output += "end"
        return output

    def visit(self):
        for n in self.nodes:
            n.visit()


class InnerTxnFieldSetter(InlineStatement):
    pattern = r"(?P<field_name>.*?)(\[(?P<index>\d\d?)\])?: (?P<expression>.*)"
    field_name: str
    index: int
    expression: GenericExpression

    def reformat(self):
        return self.line + "\n"


class InnerTxn(InlineStatement):
    possible_child_nodes = [InnerTxnFieldSetter]

    @classmethod
    def consume(cls, compiler, parent):
        node = InnerTxn(compiler.consume_line(), parent, compiler=compiler)
        while True:
            if compiler.peek() == "end":
                compiler.consume_line()
                break
            elif compiler.peek().startswith("#"):
                compiler.consume_line()
            else:
                node.add_child(
                    InnerTxnFieldSetter(
                        compiler.consume_line(), node, compiler=compiler
                    )
                )

        # If this InnerTxn is not in a InnerGroup we make it a InnerGroup of 1
        if not cls.is_descendant_of(node, InnerGroup):
            group = InnerGroup("", parent, compiler=compiler)
            group.add_child(node)
            return group
        return node

    def visit(self):
        self.write(f"// {self.line}")
        array_fields = defaultdict(list)
        for i, node in enumerate(self.nodes):
            if node.index is not None:
                index = int(node.index)
                n = len(array_fields[node.field_name])
                if n == index:
                    array_fields[node.field_name].append(node)
                else:
                    raise ParseError(
                        f"Inccorrect field array index {index} (expected {n}) at line {self.compiler.line_no}!"
                    )
            else:
                node.expression.process(self.get_scope())
                self.write(node.expression.teal())
                self.write(f"itxn_field {node.field_name}")
        for a in array_fields.values():
            for node in a:
                node.expression.process(self.get_scope())
                self.write(node.expression.teal())
                self.write(f"itxn_field {node.field_name}")

    def reformat(self):
        output = ""
        output += self.line + "\n"
        for n in self.nodes:
            output += indent(n.reformat())
        output += "end"
        return output


class InnerGroup(InlineStatement):
    possible_child_nodes = [Statement]

    @classmethod
    def consume(cls, compiler, parent):
        node = InnerGroup(compiler.consume_line(), parent, compiler=compiler)
        while True:
            if compiler.peek().startswith("end"):
                compiler.consume_line()
                break
            node.add_child(Statement.consume(compiler, node))
        return node

    def visit(self):
        self.write(f"// {self.line}")
        self.write("itxn_begin")
        for i, node in enumerate(self.nodes):
            node.visit()
            if i < (len(self.nodes) - 1):
                if isinstance(node, InnerTxn) or node.has_child_node(InnerTxn):
                    self.write("itxn_next")
        self.write("itxn_submit")

    def reformat(self):
        if self.line:
            output = ""
            output += self.line + "\n"
            for n in self.nodes:
                output += indent(n.reformat())
            output += "end"
            return output
        else:
            return self.nodes[0].reformat()


class IfThen(Node):
    possible_child_nodes = [InlineStatement]

    @classmethod
    def consume(cls, compiler, parent):
        node = IfThen("", parent, compiler=compiler)
        while True:
            if compiler.peek().startswith(("end", "elif", "else:")):
                break
            node.add_child(InlineStatement.consume(compiler, node))
        return node

    def process(self):
        self.write("// then:")

    def reformat(self):
        output = ""
        output += "\n".join([indent(n.reformat()) for n in self.nodes])
        return output


class Elif(Node):
    possible_child_nodes = [InlineStatement]
    pattern = r"elif ((?P<modifier>not) )?(?P<condition>.*):"
    condition: GenericExpression
    modifier: str

    @classmethod
    def consume(cls, compiler, parent):
        node = Elif(compiler.consume_line(), parent, compiler=compiler)
        while True:
            if compiler.peek().startswith(("end", "elif", "else:")):
                break
            node.add_child(InlineStatement.consume(compiler, node))
        return node

    def process(self):
        self.write(f"// {self.line}")
        self.condition.process(self.get_scope())
        self.write(self.condition.teal())
        if self.modifier == "not":
            self.write(f"bnz {self.next_label}")
        else:
            self.write(f"bz {self.next_label}")

    def reformat(self):
        output = ""
        output += self.line + "\n"
        output += "\n".join([indent(n.reformat()) for n in self.nodes])
        return output


class Else(Node):
    possible_child_nodes = [InlineStatement]
    pattern = r"else:"

    @classmethod
    def consume(cls, compiler, parent):
        node = Else(compiler.consume_line(), parent, compiler=compiler)
        while True:
            if compiler.peek().startswith(("end")):
                break
            node.add_child(InlineStatement.consume(compiler, node))
        return node

    def process(self):
        self.write(f"// {self.line}")

    def reformat(self):
        output = ""
        output += self.line + "\n"
        output += "\n".join([indent(n.reformat()) for n in self.nodes])
        return output


class IfStatement(InlineStatement):
    possible_child_nodes = [IfThen, Elif, Else]
    pattern = r"if ((?P<modifier>not) )?(?P<condition>.*):$"
    condition: GenericExpression
    modifier: str

    def __init__(self, line, parent=None, compiler=None) -> None:
        super().__init__(line, parent, compiler)
        self.if_then = None
        self.elifs = []
        self.else_ = None
        self.conditional_index = compiler.conditional_count
        compiler.conditional_count += 1
        self.end_label = f"l{self.conditional_index}_end"

    def add_if_then(self, node):
        node.label = ""
        self.if_then = node
        self.add_child(node)

    def add_elif(self, node):
        i = len(self.elifs)
        node.label = f"l{self.conditional_index}_elif_{i}"
        self.elifs.append(node)
        self.add_child(node)

    def add_else(self, node):
        node.label = f"l{self.conditional_index}_else"
        self.else_ = node
        self.add_child(node)

    @classmethod
    def consume(cls, compiler, parent):
        if_statement = IfStatement(compiler.consume_line(), parent, compiler=compiler)
        if_statement.add_if_then(IfThen.consume(compiler, if_statement))
        while True:
            if compiler.peek() == "end":
                compiler.consume_line()
                break
            elif compiler.peek().startswith("elif "):
                if_statement.add_elif(Elif.consume(compiler, if_statement))
            elif compiler.peek().startswith("else:"):
                if_statement.add_else(Else.consume(compiler, if_statement))
        return if_statement

    def visit(self):
        for i, node in enumerate(self.nodes[:-1]):
            node.next_label = self.nodes[i + 1].label
        if len(self.nodes) > 1:
            next_label = self.nodes[1].label
        else:
            next_label = self.end_label
        self.nodes[-1].next_label = self.end_label
        self.write(f"// {self.line}")
        self.compiler.level += 1
        self.condition.process(self.get_scope())
        self.write(self.condition.teal())
        if self.modifier == "not":
            self.write(f"bnz {next_label}")
        else:
            self.write(f"bz {next_label}")
        self.if_then.visit()
        if self.elifs or self.else_:
            self.write(f"b {self.end_label}")
        for i, n in enumerate(self.elifs):
            self.write(f"{n.label}:")
            n.visit()
            if i != (len(self.elifs) - 1) or self.else_:
                self.write(f"b {self.end_label}")
        if self.else_:
            n = self.else_
            self.write(f"{n.label}:")
            n.visit()
        self.write(f"{self.end_label}: // end")
        self.compiler.level -= 1

    def reformat(self):
        output = ""
        output += self.line + "\n"
        for n in self.nodes:
            s = n.reformat()
            if s:
                output += s + "\n"
        output += "end"
        return output


class Break(LineStatement):
    pattern = r"break$"

    def __init__(self, line, parent=None, compiler=None) -> None:
        super().__init__(line, parent, compiler)
        self.parent_loop = self.find_parent(WhileStatement)
        if self.parent_loop is None:
            raise ParseError(
                f'"break" should only be used in a while loop! Line {self.line_no}'
            )

    def process(self):
        self.write(f"// {self.line}")
        self.write(f"b {self.parent_loop.end_label}")


class WhileStatement(InlineStatement):
    possible_child_nodes = [InlineStatement]
    pattern = r"while ((?P<modifier>not) )?(?P<condition>.*):$"
    condition: GenericExpression
    modifier: str

    def __init__(self, line, parent=None, compiler=None) -> None:
        super().__init__(line, parent, compiler)
        self.conditional_index = compiler.conditional_count
        compiler.conditional_count += 1
        self.start_label = f"l{self.conditional_index}_while"
        self.end_label = f"l{self.conditional_index}_end"

    @classmethod
    def consume(cls, compiler, parent):
        node = WhileStatement(compiler.consume_line(), parent, compiler=compiler)
        while True:
            if compiler.peek() == "end":
                compiler.consume_line()
                break
            node.add_child(InlineStatement.consume(compiler, node))
        return node

    def visit(self):
        self.write(f"// {self.line}")
        self.write(f"{self.start_label}:")
        self.compiler.level += 1
        self.condition.process(self.get_scope())
        self.write(self.condition.teal())
        if self.modifier == "not":
            self.write(f"bnz {self.end_label}")
        else:
            self.write(f"bz {self.end_label}")
        for n in self.nodes:
            n.visit()
        self.write(f"b {self.start_label}")
        self.write(f"{self.end_label}: // end")
        self.compiler.level -= 1

    def reformat(self):
        output = ""
        output += self.line + "\n"
        for n in self.nodes:
            s = n.reformat()
            if s:
                output += s + "\n"
        output += "end"
        return output


class ForStatement(InlineStatement):
    possible_child_nodes = [InlineStatement]
    pattern = r"for (?P<var>[a-z_][a-zA-Z0-9_]*) in (?P<start>[a-zA-Z0-9_]+):(?P<end>[a-zA-Z0-9_]+):$"
    var: str
    start: GenericExpression
    end: GenericExpression

    def __init__(self, line, parent=None, compiler=None) -> None:
        super().__init__(line, parent, compiler)
        self.conditional_index = compiler.conditional_count
        compiler.conditional_count += 1
        self.start_label = f"l{self.conditional_index}_for"
        self.end_label = f"l{self.conditional_index}_end"

    @classmethod
    def consume(cls, compiler, parent):
        node = ForStatement(compiler.consume_line(), parent, compiler=compiler)
        while True:
            if compiler.peek() == "end":
                compiler.consume_line()
                break
            node.add_child(InlineStatement.consume(compiler, node))
        return node

    def visit(self):
        if self.var == "_":
            self.visit_implicit_counter()
        else:
            self.visit_explicit_counter()

    def visit_explicit_counter(self):
        self.write(f"// {self.line}")
        self.compiler.level += 1
        self.start.process(self.get_scope())
        self.end.process(self.get_scope())
        self.write(self.start.teal())
        slot = self.declare_var(self.var, "int")
        self.write(f"store {slot} // {self.var}")
        self.write(f"{self.start_label}:")
        self.write(f"load {slot} // {self.var}")
        self.write(self.end.teal())
        self.write("==")
        self.write(f"bnz {self.end_label}")
        for n in self.nodes:
            n.visit()
        self.write(f"load {slot} // {self.var}")
        self.write("pushint 1")
        self.write("+")
        self.write(f"store {slot} // {self.var}")
        self.write(f"b {self.start_label}")
        self.write(f"{self.end_label}: // end")
        self.del_var(self.var)
        self.compiler.level -= 1

    def visit_implicit_counter(self):
        self.write(f"// {self.line}")
        self.compiler.level += 1
        self.start.process(self.get_scope())
        self.end.process(self.get_scope())
        self.write(self.start.teal())
        self.write("dup")
        self.write(f"{self.start_label}:")
        self.write(self.end.teal())
        self.write("==")
        self.write(f"bnz {self.end_label}")
        for n in self.nodes:
            n.visit()
        self.write("pushint 1")
        self.write("+")
        self.write("dup")
        self.write(f"b {self.start_label}")
        self.write("pop")
        self.write(f"{self.end_label}: // end")
        self.compiler.level -= 1

    def reformat(self):
        output = ""
        output += self.line + "\n"
        for n in self.nodes:
            s = n.reformat()
            if s:
                output += s + "\n"
        output += "end"
        return output


class ArgsList(Expression):
    arg_pattern = r"(?P<arg_name>[a-z][a-z_0-9]*): (?P<arg_type>int|bytes)"
    pattern = rf"(?P<args>({arg_pattern}(, )?)*)"
    args: str

    def __init__(self, string) -> None:
        super().__init__(string)
        self.args = re.findall(self.arg_pattern, string)


class Func(InlineStatement):
    possible_child_nodes = [InlineStatement]
    pattern = r"func (?P<name>[a-zA-Z_0-9]+)\((?P<args>.*)\)(?P<returns>.*):$"
    name: str
    args: ArgsList
    returns: str

    def __init__(self, line, parent=None, compiler=None) -> None:
        super().__init__(line, parent, compiler)
        scope = self.get_current_scope()
        scope["functions"][self.name] = self
        self.label = scope["name"] + "__func__" + self.name
        self.new_scope("func__" + self.name)
        self.returns = list(filter(None, [s.strip() for s in self.returns.split(",")]))

    @classmethod
    def consume(cls, compiler, parent):
        func = Func(compiler.consume_line(), parent, compiler=compiler)
        while True:
            if compiler.peek() == "end":
                compiler.consume_line()
                break
            func.add_child(InlineStatement.consume(compiler, func))
        if type(func.nodes[-1]) != Return:
            raise ParseError(
                f"func must end with a return statement at line {compiler.line_no}!"
            )
        return func

    def visit(self):
        self.write(f"// {self.line}")
        self.write(f"{self.label}:")
        for (name, type) in self.args.args[::-1]:
            slot = self.declare_var(name, type)
            self.write(f"store {slot} // {name}")
        for i, node in enumerate(self.nodes):
            node.visit()

    def reformat(self):
        output = ""
        output += self.line + "\n"
        output += "\n".join([indent(n.reformat()) for n in self.nodes])
        output += "\nend"
        return output


class Return(LineStatement):
    pattern = r"return ?(?P<args>.*?)?$"
    args: str

    def __init__(self, line, parent=None, compiler=None) -> None:
        super().__init__(line, parent, compiler)
        if not self.is_descendant_of(Func):
            raise ParseError(
                f'"return" should only be used in a function! Line {self.line_no}'
            )

    def process(self):
        self.write(f"// {self.line}")
        if self.args:
            args = split_return_args(self.args)
            for a in args[::-1]:
                arg = a.strip()
                expression = GenericExpression.parse(arg)
                expression.process(self.get_scope())
                self.write(expression.teal())
        self.write("retsub")


def split_return_args(s):
    parentheses = 0
    quotes = False
    for i in range(len(s)):
        if s[i] == '"':
            quotes = not quotes
        if not quotes:
            if s[i] == "(":
                parentheses += 1
            if s[i] == ")":
                parentheses -= 1
            if parentheses == 0 and s[i] == ",":
                return [s[:i].strip()] + split_return_args(s[i + 1 :].strip())
    return [s]


=======
>>>>>>> 904e60b7
def compile_program(source):
    source_lines = source.split("\n")
    compiler = TealishCompiler(source_lines)
    teal = compiler.compile()
    return teal, compiler.get_map()


def compile_lines(source_lines):
    compiler = TealishCompiler(source_lines)
    compiler.parse()
    compiler.compile()
    teal_lines = compiler.output
    return teal_lines


def reformat_program(source):
    source_lines = source.split("\n")
    compiler = TealishCompiler(source_lines)
    output = compiler.reformat()
    output = output.strip() + "\n"
<<<<<<< HEAD
    return output


def indent(s):
    return textwrap.indent(s, "    ")
=======
    return output
>>>>>>> 904e60b7
<|MERGE_RESOLUTION|>--- conflicted
+++ resolved
@@ -1,16 +1,6 @@
-<<<<<<< HEAD
-import re
-import textwrap
-from collections import defaultdict
-from typing import get_type_hints
-
-from .expressions import Expression, GenericExpression, Literal
-from .utils import TealishMap
-=======
 from .nodes import Program
 from .utils import TealishMap
 
->>>>>>> 904e60b7
 
 class TealWriter:
     def __init__(self) -> None:
@@ -108,68 +98,7 @@
     def reformat(self, formatter=None):
         if not self.nodes:
             self.parse()
-<<<<<<< HEAD
-        return self.nodes[0].reformat()
-
-    def get_map(self):
-        map = TealishMap()
-        map.teal_tealish = dict(self.source_map)
-        map.errors = dict(self.error_messages)
-        return map
-
-
-class Node:
-    pattern = ""
-    possible_child_nodes = []
-
-    def __init__(self, line, parent=None, compiler=None) -> None:
-        self.parent = parent
-        self.current_scope = None
-        if parent:
-            self.current_scope = parent.current_scope
-        self.compiler = compiler
-        self.line = line
-        self.line_no = compiler.line_no if compiler else None
-        self.nodes = []
-        try:
-            self.matches = re.match(self.pattern, self.line).groupdict()
-        except AttributeError:
-            raise ParseError(
-                f'Pattern ({self.pattern}) does not match for {self} for line "{self.line}"'
-            )
-        type_hints = get_type_hints(self.__class__)
-        for name, expr_class in type_hints.items():
-            if name in self.matches:
-                try:
-                    if self.matches[name] is not None and hasattr(expr_class, "parse"):
-                        value = expr_class.parse(self.matches[name])
-                    else:
-                        value = self.matches[name]
-                    setattr(self, name, value)
-                except Exception as e:
-                    raise
-                    raise ParseError(str(e) + f" at line {self.compiler.line_no}")
-
-    def add_child(self, node):
-        if not isinstance(node, tuple(self.possible_child_nodes)):
-            raise ParseError(
-                f"Unexpected child node {node} in {self} at line {self.compiler.line_no}!"
-            )
-        node.parent = self
-        if not node.current_scope:
-            node.current_scope = self.current_scope
-        self.nodes.append(node)
-
-    @classmethod
-    def consume(cls, compiler, parent):
-        line = compiler.consume_line()
-        return cls(line, parent=parent, compiler=compiler)
-
-    def visit(self):
-        try:
-=======
         if not self.processed:
->>>>>>> 904e60b7
             self.process()
         return self.nodes[0].tealish(formatter)
 
@@ -180,633 +109,6 @@
         return map
 
 
-<<<<<<< HEAD
-
-class SwitchOption(Node):
-    pattern = r"(?P<expression>.*): (?P<block_name>.*)"
-    expression: GenericExpression
-    block_name: str
-
-    def reformat(self):
-        return self.line + "\n"
-
-
-class SwitchElse(Node):
-    pattern = r"else: (?P<block_name>.*)"
-    block_name: str
-
-    def reformat(self):
-        return self.line + "\n"
-
-
-class Switch(InlineStatement):
-    possible_child_nodes = [SwitchOption, SwitchElse]
-    pattern = r"switch (?P<expression>.*):$"
-    expression: GenericExpression
-
-    def __init__(self, line, parent=None, compiler=None) -> None:
-        super().__init__(line, parent, compiler)
-        self.options = []
-        self.else_ = None
-
-    def add_option(self, node):
-        self.options.append(node)
-        self.add_child(node)
-
-    def add_else(self, node):
-        self.else_ = node
-        self.add_child(node)
-
-    @classmethod
-    def consume(cls, compiler, parent):
-        switch = Switch(compiler.consume_line(), parent, compiler=compiler)
-        while True:
-            if compiler.peek() == "end":
-                compiler.consume_line()
-                break
-            if compiler.peek().startswith("else:"):
-                switch.add_else(
-                    SwitchElse(compiler.consume_line(), switch, compiler=compiler)
-                )
-            else:
-                switch.add_option(
-                    SwitchOption(compiler.consume_line(), switch, compiler=compiler)
-                )
-        return switch
-
-    def visit(self):
-        self.write(f"// {self.line}")
-        self.expression.process(self.get_scope())
-        for i, node in enumerate(self.options):
-            node.expression.process(self.get_scope())
-            self.write(self.expression.teal())
-            self.write(node.expression.teal())
-            self.write("==")
-            b = self.get_block(node.block_name)
-            self.write(f"bnz {b.label}")
-        if self.else_:
-            b = self.get_block(self.else_.block_name)
-            self.write(f"b {b.label} // else")
-        else:
-            self.write("err // unexpected value")
-
-    def reformat(self):
-        output = ""
-        output += self.line + "\n"
-        for n in self.nodes:
-            output += indent(n.reformat())
-        output += "end"
-        return output
-
-
-class TealLine(Node):
-    def process(self):
-        self.write(f"{self.line}")
-
-    def reformat(self):
-        return self.line + "\n"
-
-
-class Teal(InlineStatement):
-    possible_child_nodes = [TealLine]
-
-    @classmethod
-    def consume(cls, compiler, parent):
-        node = Teal(compiler.consume_line(), parent, compiler=compiler)
-        while True:
-            if compiler.peek() == "end":
-                compiler.consume_line()
-                break
-            node.add_child(TealLine.consume(compiler, node))
-        return node
-
-    def reformat(self):
-        output = ""
-        output += self.line + "\n"
-        for n in self.nodes:
-            output += indent(n.reformat())
-        output += "end"
-        return output
-
-    def visit(self):
-        for n in self.nodes:
-            n.visit()
-
-
-class InnerTxnFieldSetter(InlineStatement):
-    pattern = r"(?P<field_name>.*?)(\[(?P<index>\d\d?)\])?: (?P<expression>.*)"
-    field_name: str
-    index: int
-    expression: GenericExpression
-
-    def reformat(self):
-        return self.line + "\n"
-
-
-class InnerTxn(InlineStatement):
-    possible_child_nodes = [InnerTxnFieldSetter]
-
-    @classmethod
-    def consume(cls, compiler, parent):
-        node = InnerTxn(compiler.consume_line(), parent, compiler=compiler)
-        while True:
-            if compiler.peek() == "end":
-                compiler.consume_line()
-                break
-            elif compiler.peek().startswith("#"):
-                compiler.consume_line()
-            else:
-                node.add_child(
-                    InnerTxnFieldSetter(
-                        compiler.consume_line(), node, compiler=compiler
-                    )
-                )
-
-        # If this InnerTxn is not in a InnerGroup we make it a InnerGroup of 1
-        if not cls.is_descendant_of(node, InnerGroup):
-            group = InnerGroup("", parent, compiler=compiler)
-            group.add_child(node)
-            return group
-        return node
-
-    def visit(self):
-        self.write(f"// {self.line}")
-        array_fields = defaultdict(list)
-        for i, node in enumerate(self.nodes):
-            if node.index is not None:
-                index = int(node.index)
-                n = len(array_fields[node.field_name])
-                if n == index:
-                    array_fields[node.field_name].append(node)
-                else:
-                    raise ParseError(
-                        f"Inccorrect field array index {index} (expected {n}) at line {self.compiler.line_no}!"
-                    )
-            else:
-                node.expression.process(self.get_scope())
-                self.write(node.expression.teal())
-                self.write(f"itxn_field {node.field_name}")
-        for a in array_fields.values():
-            for node in a:
-                node.expression.process(self.get_scope())
-                self.write(node.expression.teal())
-                self.write(f"itxn_field {node.field_name}")
-
-    def reformat(self):
-        output = ""
-        output += self.line + "\n"
-        for n in self.nodes:
-            output += indent(n.reformat())
-        output += "end"
-        return output
-
-
-class InnerGroup(InlineStatement):
-    possible_child_nodes = [Statement]
-
-    @classmethod
-    def consume(cls, compiler, parent):
-        node = InnerGroup(compiler.consume_line(), parent, compiler=compiler)
-        while True:
-            if compiler.peek().startswith("end"):
-                compiler.consume_line()
-                break
-            node.add_child(Statement.consume(compiler, node))
-        return node
-
-    def visit(self):
-        self.write(f"// {self.line}")
-        self.write("itxn_begin")
-        for i, node in enumerate(self.nodes):
-            node.visit()
-            if i < (len(self.nodes) - 1):
-                if isinstance(node, InnerTxn) or node.has_child_node(InnerTxn):
-                    self.write("itxn_next")
-        self.write("itxn_submit")
-
-    def reformat(self):
-        if self.line:
-            output = ""
-            output += self.line + "\n"
-            for n in self.nodes:
-                output += indent(n.reformat())
-            output += "end"
-            return output
-        else:
-            return self.nodes[0].reformat()
-
-
-class IfThen(Node):
-    possible_child_nodes = [InlineStatement]
-
-    @classmethod
-    def consume(cls, compiler, parent):
-        node = IfThen("", parent, compiler=compiler)
-        while True:
-            if compiler.peek().startswith(("end", "elif", "else:")):
-                break
-            node.add_child(InlineStatement.consume(compiler, node))
-        return node
-
-    def process(self):
-        self.write("// then:")
-
-    def reformat(self):
-        output = ""
-        output += "\n".join([indent(n.reformat()) for n in self.nodes])
-        return output
-
-
-class Elif(Node):
-    possible_child_nodes = [InlineStatement]
-    pattern = r"elif ((?P<modifier>not) )?(?P<condition>.*):"
-    condition: GenericExpression
-    modifier: str
-
-    @classmethod
-    def consume(cls, compiler, parent):
-        node = Elif(compiler.consume_line(), parent, compiler=compiler)
-        while True:
-            if compiler.peek().startswith(("end", "elif", "else:")):
-                break
-            node.add_child(InlineStatement.consume(compiler, node))
-        return node
-
-    def process(self):
-        self.write(f"// {self.line}")
-        self.condition.process(self.get_scope())
-        self.write(self.condition.teal())
-        if self.modifier == "not":
-            self.write(f"bnz {self.next_label}")
-        else:
-            self.write(f"bz {self.next_label}")
-
-    def reformat(self):
-        output = ""
-        output += self.line + "\n"
-        output += "\n".join([indent(n.reformat()) for n in self.nodes])
-        return output
-
-
-class Else(Node):
-    possible_child_nodes = [InlineStatement]
-    pattern = r"else:"
-
-    @classmethod
-    def consume(cls, compiler, parent):
-        node = Else(compiler.consume_line(), parent, compiler=compiler)
-        while True:
-            if compiler.peek().startswith(("end")):
-                break
-            node.add_child(InlineStatement.consume(compiler, node))
-        return node
-
-    def process(self):
-        self.write(f"// {self.line}")
-
-    def reformat(self):
-        output = ""
-        output += self.line + "\n"
-        output += "\n".join([indent(n.reformat()) for n in self.nodes])
-        return output
-
-
-class IfStatement(InlineStatement):
-    possible_child_nodes = [IfThen, Elif, Else]
-    pattern = r"if ((?P<modifier>not) )?(?P<condition>.*):$"
-    condition: GenericExpression
-    modifier: str
-
-    def __init__(self, line, parent=None, compiler=None) -> None:
-        super().__init__(line, parent, compiler)
-        self.if_then = None
-        self.elifs = []
-        self.else_ = None
-        self.conditional_index = compiler.conditional_count
-        compiler.conditional_count += 1
-        self.end_label = f"l{self.conditional_index}_end"
-
-    def add_if_then(self, node):
-        node.label = ""
-        self.if_then = node
-        self.add_child(node)
-
-    def add_elif(self, node):
-        i = len(self.elifs)
-        node.label = f"l{self.conditional_index}_elif_{i}"
-        self.elifs.append(node)
-        self.add_child(node)
-
-    def add_else(self, node):
-        node.label = f"l{self.conditional_index}_else"
-        self.else_ = node
-        self.add_child(node)
-
-    @classmethod
-    def consume(cls, compiler, parent):
-        if_statement = IfStatement(compiler.consume_line(), parent, compiler=compiler)
-        if_statement.add_if_then(IfThen.consume(compiler, if_statement))
-        while True:
-            if compiler.peek() == "end":
-                compiler.consume_line()
-                break
-            elif compiler.peek().startswith("elif "):
-                if_statement.add_elif(Elif.consume(compiler, if_statement))
-            elif compiler.peek().startswith("else:"):
-                if_statement.add_else(Else.consume(compiler, if_statement))
-        return if_statement
-
-    def visit(self):
-        for i, node in enumerate(self.nodes[:-1]):
-            node.next_label = self.nodes[i + 1].label
-        if len(self.nodes) > 1:
-            next_label = self.nodes[1].label
-        else:
-            next_label = self.end_label
-        self.nodes[-1].next_label = self.end_label
-        self.write(f"// {self.line}")
-        self.compiler.level += 1
-        self.condition.process(self.get_scope())
-        self.write(self.condition.teal())
-        if self.modifier == "not":
-            self.write(f"bnz {next_label}")
-        else:
-            self.write(f"bz {next_label}")
-        self.if_then.visit()
-        if self.elifs or self.else_:
-            self.write(f"b {self.end_label}")
-        for i, n in enumerate(self.elifs):
-            self.write(f"{n.label}:")
-            n.visit()
-            if i != (len(self.elifs) - 1) or self.else_:
-                self.write(f"b {self.end_label}")
-        if self.else_:
-            n = self.else_
-            self.write(f"{n.label}:")
-            n.visit()
-        self.write(f"{self.end_label}: // end")
-        self.compiler.level -= 1
-
-    def reformat(self):
-        output = ""
-        output += self.line + "\n"
-        for n in self.nodes:
-            s = n.reformat()
-            if s:
-                output += s + "\n"
-        output += "end"
-        return output
-
-
-class Break(LineStatement):
-    pattern = r"break$"
-
-    def __init__(self, line, parent=None, compiler=None) -> None:
-        super().__init__(line, parent, compiler)
-        self.parent_loop = self.find_parent(WhileStatement)
-        if self.parent_loop is None:
-            raise ParseError(
-                f'"break" should only be used in a while loop! Line {self.line_no}'
-            )
-
-    def process(self):
-        self.write(f"// {self.line}")
-        self.write(f"b {self.parent_loop.end_label}")
-
-
-class WhileStatement(InlineStatement):
-    possible_child_nodes = [InlineStatement]
-    pattern = r"while ((?P<modifier>not) )?(?P<condition>.*):$"
-    condition: GenericExpression
-    modifier: str
-
-    def __init__(self, line, parent=None, compiler=None) -> None:
-        super().__init__(line, parent, compiler)
-        self.conditional_index = compiler.conditional_count
-        compiler.conditional_count += 1
-        self.start_label = f"l{self.conditional_index}_while"
-        self.end_label = f"l{self.conditional_index}_end"
-
-    @classmethod
-    def consume(cls, compiler, parent):
-        node = WhileStatement(compiler.consume_line(), parent, compiler=compiler)
-        while True:
-            if compiler.peek() == "end":
-                compiler.consume_line()
-                break
-            node.add_child(InlineStatement.consume(compiler, node))
-        return node
-
-    def visit(self):
-        self.write(f"// {self.line}")
-        self.write(f"{self.start_label}:")
-        self.compiler.level += 1
-        self.condition.process(self.get_scope())
-        self.write(self.condition.teal())
-        if self.modifier == "not":
-            self.write(f"bnz {self.end_label}")
-        else:
-            self.write(f"bz {self.end_label}")
-        for n in self.nodes:
-            n.visit()
-        self.write(f"b {self.start_label}")
-        self.write(f"{self.end_label}: // end")
-        self.compiler.level -= 1
-
-    def reformat(self):
-        output = ""
-        output += self.line + "\n"
-        for n in self.nodes:
-            s = n.reformat()
-            if s:
-                output += s + "\n"
-        output += "end"
-        return output
-
-
-class ForStatement(InlineStatement):
-    possible_child_nodes = [InlineStatement]
-    pattern = r"for (?P<var>[a-z_][a-zA-Z0-9_]*) in (?P<start>[a-zA-Z0-9_]+):(?P<end>[a-zA-Z0-9_]+):$"
-    var: str
-    start: GenericExpression
-    end: GenericExpression
-
-    def __init__(self, line, parent=None, compiler=None) -> None:
-        super().__init__(line, parent, compiler)
-        self.conditional_index = compiler.conditional_count
-        compiler.conditional_count += 1
-        self.start_label = f"l{self.conditional_index}_for"
-        self.end_label = f"l{self.conditional_index}_end"
-
-    @classmethod
-    def consume(cls, compiler, parent):
-        node = ForStatement(compiler.consume_line(), parent, compiler=compiler)
-        while True:
-            if compiler.peek() == "end":
-                compiler.consume_line()
-                break
-            node.add_child(InlineStatement.consume(compiler, node))
-        return node
-
-    def visit(self):
-        if self.var == "_":
-            self.visit_implicit_counter()
-        else:
-            self.visit_explicit_counter()
-
-    def visit_explicit_counter(self):
-        self.write(f"// {self.line}")
-        self.compiler.level += 1
-        self.start.process(self.get_scope())
-        self.end.process(self.get_scope())
-        self.write(self.start.teal())
-        slot = self.declare_var(self.var, "int")
-        self.write(f"store {slot} // {self.var}")
-        self.write(f"{self.start_label}:")
-        self.write(f"load {slot} // {self.var}")
-        self.write(self.end.teal())
-        self.write("==")
-        self.write(f"bnz {self.end_label}")
-        for n in self.nodes:
-            n.visit()
-        self.write(f"load {slot} // {self.var}")
-        self.write("pushint 1")
-        self.write("+")
-        self.write(f"store {slot} // {self.var}")
-        self.write(f"b {self.start_label}")
-        self.write(f"{self.end_label}: // end")
-        self.del_var(self.var)
-        self.compiler.level -= 1
-
-    def visit_implicit_counter(self):
-        self.write(f"// {self.line}")
-        self.compiler.level += 1
-        self.start.process(self.get_scope())
-        self.end.process(self.get_scope())
-        self.write(self.start.teal())
-        self.write("dup")
-        self.write(f"{self.start_label}:")
-        self.write(self.end.teal())
-        self.write("==")
-        self.write(f"bnz {self.end_label}")
-        for n in self.nodes:
-            n.visit()
-        self.write("pushint 1")
-        self.write("+")
-        self.write("dup")
-        self.write(f"b {self.start_label}")
-        self.write("pop")
-        self.write(f"{self.end_label}: // end")
-        self.compiler.level -= 1
-
-    def reformat(self):
-        output = ""
-        output += self.line + "\n"
-        for n in self.nodes:
-            s = n.reformat()
-            if s:
-                output += s + "\n"
-        output += "end"
-        return output
-
-
-class ArgsList(Expression):
-    arg_pattern = r"(?P<arg_name>[a-z][a-z_0-9]*): (?P<arg_type>int|bytes)"
-    pattern = rf"(?P<args>({arg_pattern}(, )?)*)"
-    args: str
-
-    def __init__(self, string) -> None:
-        super().__init__(string)
-        self.args = re.findall(self.arg_pattern, string)
-
-
-class Func(InlineStatement):
-    possible_child_nodes = [InlineStatement]
-    pattern = r"func (?P<name>[a-zA-Z_0-9]+)\((?P<args>.*)\)(?P<returns>.*):$"
-    name: str
-    args: ArgsList
-    returns: str
-
-    def __init__(self, line, parent=None, compiler=None) -> None:
-        super().__init__(line, parent, compiler)
-        scope = self.get_current_scope()
-        scope["functions"][self.name] = self
-        self.label = scope["name"] + "__func__" + self.name
-        self.new_scope("func__" + self.name)
-        self.returns = list(filter(None, [s.strip() for s in self.returns.split(",")]))
-
-    @classmethod
-    def consume(cls, compiler, parent):
-        func = Func(compiler.consume_line(), parent, compiler=compiler)
-        while True:
-            if compiler.peek() == "end":
-                compiler.consume_line()
-                break
-            func.add_child(InlineStatement.consume(compiler, func))
-        if type(func.nodes[-1]) != Return:
-            raise ParseError(
-                f"func must end with a return statement at line {compiler.line_no}!"
-            )
-        return func
-
-    def visit(self):
-        self.write(f"// {self.line}")
-        self.write(f"{self.label}:")
-        for (name, type) in self.args.args[::-1]:
-            slot = self.declare_var(name, type)
-            self.write(f"store {slot} // {name}")
-        for i, node in enumerate(self.nodes):
-            node.visit()
-
-    def reformat(self):
-        output = ""
-        output += self.line + "\n"
-        output += "\n".join([indent(n.reformat()) for n in self.nodes])
-        output += "\nend"
-        return output
-
-
-class Return(LineStatement):
-    pattern = r"return ?(?P<args>.*?)?$"
-    args: str
-
-    def __init__(self, line, parent=None, compiler=None) -> None:
-        super().__init__(line, parent, compiler)
-        if not self.is_descendant_of(Func):
-            raise ParseError(
-                f'"return" should only be used in a function! Line {self.line_no}'
-            )
-
-    def process(self):
-        self.write(f"// {self.line}")
-        if self.args:
-            args = split_return_args(self.args)
-            for a in args[::-1]:
-                arg = a.strip()
-                expression = GenericExpression.parse(arg)
-                expression.process(self.get_scope())
-                self.write(expression.teal())
-        self.write("retsub")
-
-
-def split_return_args(s):
-    parentheses = 0
-    quotes = False
-    for i in range(len(s)):
-        if s[i] == '"':
-            quotes = not quotes
-        if not quotes:
-            if s[i] == "(":
-                parentheses += 1
-            if s[i] == ")":
-                parentheses -= 1
-            if parentheses == 0 and s[i] == ",":
-                return [s[:i].strip()] + split_return_args(s[i + 1 :].strip())
-    return [s]
-
-
-=======
->>>>>>> 904e60b7
 def compile_program(source):
     source_lines = source.split("\n")
     compiler = TealishCompiler(source_lines)
@@ -827,12 +129,4 @@
     compiler = TealishCompiler(source_lines)
     output = compiler.reformat()
     output = output.strip() + "\n"
-<<<<<<< HEAD
-    return output
-
-
-def indent(s):
-    return textwrap.indent(s, "    ")
-=======
-    return output
->>>>>>> 904e60b7
+    return output