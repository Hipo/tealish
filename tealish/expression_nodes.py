--- conflicted
+++ resolved
@@ -17,13 +17,8 @@
     def write_teal(self, writer: "TealWriter") -> None:
         writer.write(self, f"pushint {self.value}")
 
-<<<<<<< HEAD
-    def _tealish(self) -> str:
-        return f"pushint {self.value}"
-=======
-    def _tealish(self, formatter=None):
+    def _tealish(self) -> str:
         return f"{self.value}"
->>>>>>> 79047d7a
 
 
 class Bytes(BaseNode):
