from .base import BaseNode
from .errors import CompileError


class Integer(BaseNode):
    def __init__(self, value, parent=None) -> None:
        self.value = int(value)
        self.type = "int"
        self.parent = parent

    def write_teal(self, writer):
        writer.write(self, f"pushint {self.value}")

    def _tealish(self, formatter=None):
        return f"{self.value}"


class Bytes(BaseNode):
    def __init__(self, value, parent=None) -> None:
        self.value = value
        self.type = "bytes"
        self.parent = parent

    def write_teal(self, writer):
        writer.write(self, f'pushbytes "{self.value}"')

    def _tealish(self, formatter=None):
        return f'"{self.value}"'


class Variable(BaseNode):
    def __init__(self, name, parent=None) -> None:
        self.name = name
        self.parent = parent

    def process(self):
<<<<<<< HEAD
        self.slot, self.type = self.lookup_var(self.name)
        # is it a struct or box?
=======
        try:
            self.slot, self.type = self.lookup_var(self.name)
        except KeyError as e:
            raise CompileError(e.args[0], node=self)
        # is it a struct?
>>>>>>> 79047d7a
        if type(self.type) == tuple:
            if self.type[0] == "struct":
                self.type = "bytes"
            elif self.type[0] == "box":
                raise CompileError("Invalid use of a Box reference", node=self)

    def write_teal(self, writer):
        writer.write(self, f"load {self.slot} // {self.name}")

    def _tealish(self, formatter=None):
        return f"{self.name}"


class Constant(BaseNode):
    def __init__(self, name, parent=None) -> None:
        self.name = name
        self.type = None
        self.parent = parent

    def process(self):
        type, value = None, None
        try:
            # user defined const
            type, value = self.lookup_const(self.name)
        except KeyError:
            try:
                # builtin TEAL constants
                type, value = self.lookup_constant(self.name)
            except KeyError:
                raise CompileError(
                    f'Constant "{self.name}" not declared in scope', node=self
                )
        if type not in ("int", "bytes"):
            raise CompileError(f"Unexpected const type {type}", node=self)
        self.type = type
        self.value = value

    def write_teal(self, writer):
        if self.type == "int":
            writer.write(self, f"pushint {self.value} // {self.name}")
        elif self.type == "bytes":
            writer.write(self, f"pushbytes {self.value} // {self.name}")

    def _tealish(self, formatter=None):
        return f"{self.name}"


class UnaryOp(BaseNode):
    def __init__(self, op, a, parent=None) -> None:
        self.a = a
        self.op = op
        self.nodes = [a]
        self.parent = parent

    def process(self):
        self.a.process()
        self.check_arg_types(self.op, [self.a])
        op = self.lookup_op(self.op)
        self.type = {"B": "bytes", "U": "int", ".": "any"}[op.get("Returns", "")]

    def write_teal(self, writer):
        writer.write(self, self.a)
        writer.write(self, f"{self.op}")

    def _tealish(self, formatter=None):
        return f"{self.op}{self.a.tealish(formatter)}"


class BinaryOp(BaseNode):
    def __init__(self, a, b, op, parent=None) -> None:
        self.a = a
        self.b = b
        self.op = op
        self.nodes = [a, b]
        self.parent = parent

    def process(self):
        self.a.process()
        self.b.process()
        self.check_arg_types(self.op, [self.a, self.b])
        op = self.lookup_op(self.op)
        self.type = {"B": "bytes", "U": "int", ".": "any"}[op.get("Returns", "")]

    def write_teal(self, writer):
        writer.write(self, self.a)
        writer.write(self, self.b)
        writer.write(self, f"{self.op}")

    def _tealish(self, formatter=None):
        return f"{self.a.tealish(formatter)} {self.op} {self.b.tealish(formatter)}"


class Group(BaseNode):
    def __init__(self, expression, parent=None) -> None:
        self.expression = expression
        self.nodes = [expression]
        self.parent = parent

    def process(self):
        self.expression.process()
        self.type = self.expression.type

    def write_teal(self, writer):
        writer.write(self, self.expression)

    def _tealish(self, formatter=None):
        return f"({self.expression.tealish(formatter)})"


class FunctionCall(BaseNode):
    def __init__(self, name, args, parent=None) -> None:
        self.name = name
        self.args = args
        self.parent = parent
        self.type = None
        self.func_call_type = None
        self.nodes = args
        self.immediate_args = ""

    def process(self):
        func = None
        if self.name in ("error", "push", "pop"):
            return self.process_special_call()
        try:
            func = self.lookup_func(self.name)
        except KeyError:
            pass
        if func:
            return self.process_user_defined_func_call(func)
        try:
            func = self.lookup_op(self.name)
        except KeyError:
            pass
        if func:
            return self.process_op_call(func)
        else:
            raise CompileError(f'Unknown function or opcode "{self.name}"', node=self)

    def process_user_defined_func_call(self, func):
        self.func_call_type = "user_defined"
        self.func = func
        self.type = func.returns[0] if len(func.returns) == 1 else func.returns
        for arg in self.args:
            arg.process()

    def write_teal_user_defined_func_call(self, writer):
        for arg in self.args:
            writer.write(self, arg)
        writer.write(self, f"callsub {self.func.label}")

    def process_op_call(self, op):
        self.func_call_type = "op"
        self.op = op
        immediates = self.args[: (op["Size"] - 1)]
        num_args = len(op.get("Args", ""))

        self.args = self.args[(op["Size"] - 1) :]
        if len(self.args) != num_args:
            raise CompileError(f'Expected {num_args} args for {op["Name"]}!', node=self)
        for i, arg in enumerate(self.args):
            arg.process()
        self.check_arg_types(self.name, self.args)
        for i, x in enumerate(immediates):
            if x.__class__.__name__ == "Constant":
                immediates[i] = x.name
            elif x.__class__.__name__ == "Integer":
                immediates[i] = x.value
        self.immediate_args = " ".join(map(str, immediates))
        returns = [
            {"B": "bytes", "U": "int", ".": "any"}[x] for x in op.get("Returns", "")
        ][::-1]
        self.type = returns[0] if len(returns) == 1 else returns

    def process_special_call(self):
        self.func_call_type = "special"
        if self.name == "pop":
            self.type = "any"
        for arg in self.args:
            arg.process()

    def write_teal_op_call(self, writer):
        for arg in self.args:
            writer.write(self, arg)
        if self.immediate_args:
            writer.write(self, f"{self.name} {self.immediate_args}")
        else:
            writer.write(self, f"{self.name}")

    def write_teal_special_call(self, writer):
        if self.name == "error":
            writer.write(self, "err")
        elif self.name == "push":
            for arg in self.args:
                writer.write(self, arg)
            writer.write(self, "// push")
        elif self.name == "pop":
            writer.write(self, "// pop")

    def write_teal(self, writer):
        if self.func_call_type == "user_defined":
            self.write_teal_user_defined_func_call(writer)
        elif self.func_call_type == "op":
            self.write_teal_op_call(writer)
        elif self.func_call_type == "special":
            self.write_teal_special_call(writer)

    def _tealish(self, formatter=None):
        args = [a.tealish(formatter) for a in self.args]
        if self.immediate_args:
            args = self.immediate_args.split(", ") + args
        return f"{self.name}({', '.join(args)})"


class TxnField(BaseNode):
    def __init__(self, field, parent=None) -> None:
        self.field = field
        self.type = "any"
        self.parent = parent

    def process(self):
        self.type = self.get_field_type("txn", self.field)

    def write_teal(self, writer):
        writer.write(self, f"txn {self.field}")

    def _tealish(self, formatter=None):
        return f"Txn.{self.field}"


class TxnArrayField(BaseNode):
    def __init__(self, field, arrayIndex, parent=None) -> None:
        self.field = field
        self.arrayIndex = arrayIndex
        self.type = "any"
        self.parent = parent

    def process(self):
        self.type = self.get_field_type("txn", self.field)
        if type(self.arrayIndex) != Integer:
            # index is an expression that needs to be evaluated
            self.arrayIndex.process()

    def write_teal(self, writer):
        if type(self.arrayIndex) != Integer:
            writer.write(self, self.arrayIndex)
            writer.write(self, f"txnas {self.field}")
        else:
            # index is a constant
            writer.write(self, f"txna {self.field} {self.arrayIndex.value}")

    def _tealish(self, formatter=None):
        return f"Txn.{self.field}[{self.arrayIndex.tealish(formatter)}]"


class GroupTxnField(BaseNode):
    def __init__(self, field, index, parent=None) -> None:
        self.field = field
        self.index = index
        self.type = "any"
        self.parent = parent

    def process(self):
        self.type = self.get_field_type("gtxn", self.field)
        if type(self.index) != Integer:
            # index is an expression that needs to be evaluated
            self.index.process()

    def write_teal(self, writer):
        if type(self.index) != Integer:
            # index is an expression that needs to be evaluated
            writer.write(self, self.index)
            writer.write(self, f"gtxns {self.field}")
        else:
            # index is a constant
            assert self.index.value >= 0, "Group index < 0"
            assert self.index.value < 16, "Group index > 16"
            writer.write(self, f"gtxn {self.index.value} {self.field}")

    def _tealish(self, formatter=None):
        return f"Gtxn[{self.index.tealish(formatter)}].{self.field}"


class GroupTxnArrayField(BaseNode):
    def __init__(self, field, index, arrayIndex, parent=None) -> None:
        self.field = field
        self.index = index
        self.arrayIndex = arrayIndex
        self.type = "any"
        self.parent = parent

    def process(self):
        self.type = self.get_field_type("gtxn", self.field)
        if type(self.index) != Integer:
            # index is an expression that needs to be evaluated
            self.index.process()
        if type(self.arrayIndex) != Integer:
            self.arrayIndex.process()

    def write_teal(self, writer):
        if type(self.index) != Integer:
            # index is an expression that needs to be evaluated
            writer.write(self, self.index)
            if type(self.arrayIndex) != Integer:
                # arrayIndex is an expression that needs to be evaluated
                writer.write(self, self.arrayIndex)
                writer.write(self, f"gtxnsas {self.field}")
            else:
                # arrayIndex is a constant
                writer.write(self, f"gtxnsa {self.field} {self.arrayIndex.value}")
        else:
            # index is a constant
            assert self.index.value >= 0 and self.index.value < 16
            if type(self.arrayIndex) != Integer:
                # arrayIndex is an expression that needs to be evaluated
                writer.write(self, self.arrayIndex)
                writer.write(self, f"gtxnas {self.index.value} {self.field}")
            else:
                # arrayIndex is a constant
                writer.write(
                    self,
                    f"gtxna {self.index.value} {self.field} {self.arrayIndex.value}",
                )

    def _tealish(self, formatter=None):
        return f"Gtxn[{self.index.tealish(formatter)}].{self.field}[{self.arrayIndex.tealish(formatter)}]"


class PositiveGroupIndex(BaseNode):
    def __init__(self, index, parent=None) -> None:
        self.index = index
        self.type = "int"
        self.parent = parent

    def write_teal(self, writer):
        writer.write(self, "txn GroupIndex")
        writer.write(self, f"pushint {self.index}")
        writer.write(self, "+")

    def _tealish(self, formatter=None):
        return f"+{self.index}"


class NegativeGroupIndex(BaseNode):
    def __init__(self, index, parent=None) -> None:
        self.index = index
        self.type = "int"
        self.parent = parent

    def write_teal(self, writer):
        writer.write(self, "txn GroupIndex")
        writer.write(self, f"pushint {self.index}")
        writer.write(self, "-")

    def _tealish(self, formatter=None):
        return f"-{self.index}"


class GlobalField(BaseNode):
    def __init__(self, field, parent=None) -> None:
        self.field = field
        self.type = "any"
        self.parent = parent

    def process(self):
        self.type = self.get_field_type("global", self.field)

    def write_teal(self, writer):
        writer.write(self, f"global {self.field}")

    def _tealish(self, formatter=None):
        return f"Global.{self.field}"


class InnerTxnField(BaseNode):
    def __init__(self, field, parent=None) -> None:
        self.field = field
        self.type = "any"
        self.parent = parent

    def process(self):
        self.type = self.get_field_type("txn", self.field)

    def write_teal(self, writer):
        writer.write(self, f"itxn {self.field}")

    def _tealish(self, formatter=None):
        return f"Itxn.{self.field}"


class StructOrBoxField(BaseNode):
    def __init__(self, name, field, parent=None) -> None:
        self.name = name
        self.field = field
        self.type = "any"
        self.parent = parent

    def process(self):
        self.slot, self.type = self.lookup_var(self.name)
        self.object_type, struct_name = self.type
        struct = self.get_struct(struct_name)
        struct_field = struct["fields"][self.field]
        self.offset = struct_field["offset"]
        self.size = struct_field["size"]
        self.data_type = struct_field["type"]
        self.type = self.data_type

    def write_teal(self, writer):
        if self.object_type == "struct":
            writer.write(self, f"load {self.slot} // {self.name}")
            if self.type == "int":
                writer.write(self, f"pushint {self.offset}")
                writer.write(self, f"extract_uint64 // {self.field}")
            else:
                writer.write(self, f"extract {self.offset} {self.size} // {self.field}")
        elif self.object_type == "box":
            writer.write(self, f"load {self.slot} // box key {self.name}")
            writer.write(self, f"pushint {self.offset} // offset")
            writer.write(self, f"pushint {self.size} // size")
            writer.write(self, f"box_extract // {self.name}.{self.field}")
            if self.data_type == "int":
                writer.write(self, "btoi")
        else:
            raise Exception()

    def _tealish(self, formatter=None):
        return f"{self.name}.{self.field}"


def class_provider(name):
    classes = {
        "Variable": Variable,
        "Constant": Constant,
        "UnaryOp": UnaryOp,
        "BinaryOp": BinaryOp,
        "Group": Group,
        "Integer": Integer,
        "Bytes": Bytes,
        "FunctionCall": FunctionCall,
        "TxnField": TxnField,
        "TxnArrayField": TxnArrayField,
        "GroupTxnField": GroupTxnField,
        "GroupTxnArrayField": GroupTxnArrayField,
        "PositiveGroupIndex": PositiveGroupIndex,
        "NegativeGroupIndex": NegativeGroupIndex,
        "GlobalField": GlobalField,
        "InnerTxnField": InnerTxnField,
        "StructOrBoxField": StructOrBoxField,
    }
    return classes.get(name)<|MERGE_RESOLUTION|>--- conflicted
+++ resolved
@@ -34,16 +34,11 @@
         self.parent = parent
 
     def process(self):
-<<<<<<< HEAD
-        self.slot, self.type = self.lookup_var(self.name)
-        # is it a struct or box?
-=======
         try:
             self.slot, self.type = self.lookup_var(self.name)
         except KeyError as e:
             raise CompileError(e.args[0], node=self)
-        # is it a struct?
->>>>>>> 79047d7a
+        # is it a struct or box?
         if type(self.type) == tuple:
             if self.type[0] == "struct":
                 self.type = "bytes"
