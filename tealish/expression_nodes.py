--- conflicted
+++ resolved
@@ -216,17 +216,12 @@
                 self.func_call = UserDefinedFuncCall(name, args, self)
 
     def process(self) -> None:
-<<<<<<< HEAD
         self.func_call.process()
         self.type = self.func_call.type
         self.value = getattr(self.func_call, "value", None)
 
     def write_teal(self, writer: "TealWriter") -> None:
         self.func_call.write_teal(writer)
-=======
-        if self.name in ("error", "push", "pop"):
-            return self.process_special_call()
->>>>>>> de87e0ae
 
     def _tealish(self) -> str:
         return self.func_call._tealish()
@@ -295,13 +290,10 @@
                 immediates[i] = x.name
             elif isinstance(x, Integer):
                 immediates[i] = x.value
-<<<<<<< HEAD
             elif isinstance(x, Enum):
                 immediates[i] = x.name
-=======
             elif isinstance(x, Bytes):
                 immediates[i] = f'"{x.value}"'
->>>>>>> de87e0ae
         self.immediate_args = " ".join(map(str, immediates))
         returns = op.returns_types
         self.type = returns[0] if len(returns) == 1 else returns
