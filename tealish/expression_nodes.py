--- conflicted
+++ resolved
@@ -232,12 +232,8 @@
 
     def process_special_call(self) -> None:
         self.func_call_type = "special"
-<<<<<<< HEAD
-        self.type = AVMType.any
-=======
         if self.name == "pop":
-            self.type = "any"
->>>>>>> bf08f24c
+            self.type = AVMType.any
         for arg in self.args:
             arg.process()
 
