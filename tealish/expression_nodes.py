--- conflicted
+++ resolved
@@ -4,35 +4,22 @@
 
 class Integer(BaseNode):
     def __init__(self, value, parent=None) -> None:
-<<<<<<< HEAD
         self.value = int(value)
         self.type = "int"
         self.parent = parent
-=======
-        self.value = value
-        self.type = "int"
->>>>>>> 8dac5153
 
     def write_teal(self, writer):
         writer.write(self, f"pushint {self.value}")
 
-<<<<<<< HEAD
-    def _tealish(self, formatter=None):
-        return f"{self.value}"
-=======
-    def teal(self):
-        return [f"pushint {self.value}"]
->>>>>>> 8dac5153
+    def _tealish(self, formatter=None):
+        return f"pushint {self.value}"
 
 
 class Bytes(BaseNode):
     def __init__(self, value, parent=None) -> None:
         self.value = value
         self.type = "bytes"
-<<<<<<< HEAD
-        self.parent = parent
-=======
->>>>>>> 8dac5153
+        self.parent = parent
 
     def write_teal(self, writer):
         writer.write(self, f'pushbytes "{self.value}"')
@@ -49,7 +36,6 @@
     def process(self):
         self.slot, self.type = self.lookup_var(self.name)
 
-<<<<<<< HEAD
     def write_teal(self, writer):
         writer.write(self, f"load {self.slot} // {self.name}")
 
@@ -58,10 +44,6 @@
 
     def html(self, tealish):
         return f'<span class="node {self.__class__.__name__}" data-name="{self.name}" data-slot="{self.slot}" data-teal-line="{self.teal_line_no}">{tealish}</span>'
-=======
-    def teal(self):
-        return [f"load {self.slot} // {self.name}"]
->>>>>>> 8dac5153
 
 
 class Constant(BaseNode):
@@ -88,21 +70,11 @@
         self.type = type
         self.value = value
 
-<<<<<<< HEAD
     def write_teal(self, writer):
         if self.type == "int":
             writer.write(self, f"pushint {self.value} // {self.name}")
         elif self.type == "bytes":
             writer.write(self, f"pushbytes {self.value} // {self.name}")
-=======
-    def teal(self):
-        if self.type == "int":
-            return [f"pushint {self.value} // {self.name}"]
-        elif self.type == "bytes":
-            return [f"pushbytes {self.value} // {self.name}"]
-        else:
-            raise Exception("Unexpected const type")
->>>>>>> 8dac5153
 
     def _tealish(self, formatter=None):
         return f"{self.name}"
@@ -115,7 +87,6 @@
         self.nodes = [a]
         self.parent = parent
 
-<<<<<<< HEAD
     def process(self):
         self.a.process()
         self.check_arg_types(self.op, [self.a])
@@ -128,16 +99,6 @@
 
     def _tealish(self, formatter=None):
         return f"{self.op}{self.a.tealish(formatter)}"
-=======
-    def process(self, compiler):
-        self.a.process(compiler)
-        compiler.check_arg_types(self.op, [self.a])
-        op = compiler.lookup_op(self.op)
-        self.type = {"B": "bytes", "U": "int", ".": "any"}[op.get("Returns", "")]
-
-    def teal(self):
-        return self.a.teal() + [f"{self.op}"]
->>>>>>> 8dac5153
 
 
 class BinaryOp(BaseNode):
@@ -148,7 +109,6 @@
         self.nodes = [a, b]
         self.parent = parent
 
-<<<<<<< HEAD
     def process(self):
         self.a.process()
         self.b.process()
@@ -163,17 +123,6 @@
 
     def _tealish(self, formatter=None):
         return f"{self.a.tealish(formatter)} {self.op} {self.b.tealish(formatter)}"
-=======
-    def process(self, compiler):
-        self.a.process(compiler)
-        self.b.process(compiler)
-        compiler.check_arg_types(self.op, [self.a, self.b])
-        op = compiler.lookup_op(self.op)
-        self.type = {"B": "bytes", "U": "int", ".": "any"}[op.get("Returns", "")]
-
-    def teal(self):
-        return self.a.teal() + self.b.teal() + [f"{self.op}"]
->>>>>>> 8dac5153
 
 
 class Group(BaseNode):
@@ -218,22 +167,11 @@
         except KeyError:
             pass
         if func:
-<<<<<<< HEAD
             return self.process_op_call(func)
-=======
-            return self.process_op_call(compiler, func)
-
-        if self.name in ("error", "push", "pop"):
-            return self.process_special_call(compiler)
->>>>>>> 8dac5153
         else:
             raise CompileError(f'Unknown function or opcode "{self.name}"', node=self)
 
-<<<<<<< HEAD
     def process_user_defined_func_call(self, func):
-=======
-    def process_user_defined_func_call(self, compiler, func):
->>>>>>> 8dac5153
         self.func_call_type = "user_defined"
         self.func = func
         self.type = func.returns[0] if len(func.returns) == 1 else func.returns
@@ -242,18 +180,10 @@
 
     def write_teal_user_defined_func_call(self, writer):
         for arg in self.args:
-<<<<<<< HEAD
             writer.write(self, arg)
         writer.write(self, f"callsub {self.func.label}")
 
     def process_op_call(self, op):
-=======
-            teal += arg.teal()
-        teal += [f"callsub {self.func.label}"]
-        return teal
-
-    def process_op_call(self, compiler, op):
->>>>>>> 8dac5153
         self.func_call_type = "op"
         self.op = op
         immediates = self.args[: (op["Size"] - 1)]
@@ -276,14 +206,9 @@
         ][::-1]
         self.type = returns[0] if len(returns) == 1 else returns
 
-<<<<<<< HEAD
     def process_special_call(self):
         self.func_call_type = "special"
         self.type = "any"
-=======
-    def process_special_call(self, compiler):
-        self.func_call_type = "special"
->>>>>>> 8dac5153
         for arg in self.args:
             arg.process()
 
@@ -291,7 +216,6 @@
         for arg in self.args:
             writer.write(self, arg)
         if self.immediate_args:
-<<<<<<< HEAD
             writer.write(self, f"{self.name} {self.immediate_args}")
         else:
             writer.write(self, f"{self.name}")
@@ -313,36 +237,6 @@
             self.write_teal_op_call(writer)
         elif self.func_call_type == "special":
             self.write_teal_special_call(writer)
-=======
-            teal += [f"{self.name} {self.immediate_args}"]
-        else:
-            teal += [f"{self.name}"]
-        return teal
-
-    def teal_special_call(self):
-        teal = []
-        if self.name == "error":
-            teal = ["err"]
-        elif self.name == "push":
-            for arg in self.args:
-                teal += arg.teal()
-            teal += [f"// {self.name}"]
-        elif self.name == "pop":
-            parent = self.parent.__class__.__name__
-            if parent in ("DeclareAssignment", "SingleAssignment"):
-                teal += [f"// {self.name}"]
-            else:
-                teal += [f"{self.name}"]
-        return teal
->>>>>>> 8dac5153
-
-    def teal(self):
-        if self.func_call_type == "user_defined":
-            return self.teal_user_defined_func_call()
-        elif self.func_call_type == "op":
-            return self.teal_op_call()
-        elif self.func_call_type == "special":
-            return self.teal_special_call()
 
     def _tealish(self, formatter=None):
         args = [a.tealish(formatter) for a in self.args]
@@ -355,7 +249,6 @@
     def __init__(self, field, parent=None) -> None:
         self.field = field
         self.type = "any"
-<<<<<<< HEAD
         self.parent = parent
 
     def process(self):
@@ -363,14 +256,6 @@
 
     def write_teal(self, writer):
         writer.write(self, f"txn {self.field}")
-=======
-
-    def process(self, compiler):
-        self.type = compiler.get_field_type("txn", self.field)
-
-    def teal(self):
-        return [f"txn {self.field}"]
->>>>>>> 8dac5153
 
     def _tealish(self, formatter=None):
         return f"Txn.{self.field}"
@@ -381,36 +266,21 @@
         self.field = field
         self.arrayIndex = arrayIndex
         self.type = "any"
-<<<<<<< HEAD
         self.parent = parent
 
     def process(self):
         self.type = self.get_field_type("txn", self.field)
-=======
-
-    def process(self, compiler):
-        self.type = compiler.get_field_type("txn", self.field)
->>>>>>> 8dac5153
         if type(self.arrayIndex) != Integer:
             # index is an expression that needs to be evaluated
             self.arrayIndex.process()
 
     def write_teal(self, writer):
         if type(self.arrayIndex) != Integer:
-<<<<<<< HEAD
             writer.write(self, self.arrayIndex)
             writer.write(self, f"txnas {self.field}")
         else:
             # index is a constant
             writer.write(self, f"txna {self.field} {self.arrayIndex.value}")
-=======
-            teal += self.arrayIndex.teal()
-            teal += [f"txnas {self.field}"]
-        else:
-            # index is a constant
-            teal += [f"txna {self.field} {self.arrayIndex.value}"]
-        return teal
->>>>>>> 8dac5153
 
     def _tealish(self, formatter=None):
         return f"Txn.{self.field}[{self.arrayIndex.tealish(formatter)}]"
@@ -421,16 +291,10 @@
         self.field = field
         self.index = index
         self.type = "any"
-<<<<<<< HEAD
         self.parent = parent
 
     def process(self):
         self.type = self.get_field_type("gtxn", self.field)
-=======
-
-    def process(self, compiler):
-        self.type = compiler.get_field_type("gtxn", self.field)
->>>>>>> 8dac5153
         if type(self.index) != Integer:
             # index is an expression that needs to be evaluated
             self.index.process()
@@ -438,23 +302,13 @@
     def write_teal(self, writer):
         if type(self.index) != Integer:
             # index is an expression that needs to be evaluated
-<<<<<<< HEAD
             writer.write(self, self.index)
             writer.write(self, f"gtxns {self.field}")
-=======
-            teal += self.index.teal()
-            teal += [f"gtxns {self.field}"]
->>>>>>> 8dac5153
         else:
             # index is a constant
             assert self.index.value >= 0, "Group index < 0"
             assert self.index.value < 16, "Group index > 16"
-<<<<<<< HEAD
             writer.write(self, f"gtxn {self.index.value} {self.field}")
-=======
-            teal += [f"gtxn {self.index.value} {self.field}"]
-        return teal
->>>>>>> 8dac5153
 
     def _tealish(self, formatter=None):
         return f"Gtxn[{self.index.tealish(formatter)}].{self.field}"
@@ -466,16 +320,10 @@
         self.index = index
         self.arrayIndex = arrayIndex
         self.type = "any"
-<<<<<<< HEAD
         self.parent = parent
 
     def process(self):
         self.type = self.get_field_type("gtxn", self.field)
-=======
-
-    def process(self, compiler):
-        self.type = compiler.get_field_type("gtxn", self.field)
->>>>>>> 8dac5153
         if type(self.index) != Integer:
             # index is an expression that needs to be evaluated
             self.index.process()
@@ -488,25 +336,16 @@
             writer.write(self, self.index)
             if type(self.arrayIndex) != Integer:
                 # arrayIndex is an expression that needs to be evaluated
-<<<<<<< HEAD
                 writer.write(self, self.arrayIndex)
                 writer.write(self, f"gtxnsas {self.field}")
             else:
                 # arrayIndex is a constant
                 writer.write(self, f"gtxnsa {self.field} {self.arrayIndex.value}")
-=======
-                teal += self.arrayIndex.teal()
-                teal += [f"gtxnsas {self.field}"]
-            else:
-                # arrayIndex is a constant
-                teal += [f"gtxnsa {self.field} {self.arrayIndex.value}"]
->>>>>>> 8dac5153
         else:
             # index is a constant
             assert self.index.value >= 0 and self.index.value < 16
             if type(self.arrayIndex) != Integer:
                 # arrayIndex is an expression that needs to be evaluated
-<<<<<<< HEAD
                 writer.write(self, self.arrayIndex)
                 writer.write(self, f"gtxnas {self.index.value} {self.field}")
             else:
@@ -515,16 +354,6 @@
                     self,
                     f"gtxna {self.index.value} {self.field} {self.arrayIndex.value}",
                 )
-=======
-                teal += self.arrayIndex.teal()
-                teal += [f"gtxnas {self.index.value} {self.field}"]
-            else:
-                # arrayIndex is a constant
-                teal += [
-                    f"gtxna {self.index.value} {self.field} {self.arrayIndex.value}"
-                ]
-        return teal
->>>>>>> 8dac5153
 
     def _tealish(self, formatter=None):
         return f"Gtxn[{self.index.tealish(formatter)}].{self.field}[{self.arrayIndex.tealish(formatter)}]"
@@ -534,7 +363,6 @@
     def __init__(self, index, parent=None) -> None:
         self.index = index
         self.type = "int"
-<<<<<<< HEAD
         self.parent = parent
 
     def write_teal(self, writer):
@@ -544,19 +372,12 @@
 
     def _tealish(self, formatter=None):
         return f"+{self.index}"
-=======
-
-    def teal(self):
-        teal = ["txn GroupIndex", f"pushint {self.index}", "+"]
-        return teal
->>>>>>> 8dac5153
 
 
 class NegativeGroupIndex(BaseNode):
     def __init__(self, index, parent=None) -> None:
         self.index = index
         self.type = "int"
-<<<<<<< HEAD
         self.parent = parent
 
     def write_teal(self, writer):
@@ -566,19 +387,12 @@
 
     def _tealish(self, formatter=None):
         return f"-{self.index}"
-=======
-
-    def teal(self):
-        teal = ["txn GroupIndex", f"pushint {self.index}", "-"]
-        return teal
->>>>>>> 8dac5153
 
 
 class GlobalField(BaseNode):
     def __init__(self, field, parent=None) -> None:
         self.field = field
         self.type = "any"
-<<<<<<< HEAD
         self.parent = parent
 
     def process(self):
@@ -589,21 +403,12 @@
 
     def _tealish(self, formatter=None):
         return f"Global.{self.field}"
-=======
-
-    def process(self, compiler):
-        self.type = compiler.get_field_type("global", self.field)
-
-    def teal(self):
-        return [f"global {self.field}"]
->>>>>>> 8dac5153
 
 
 class InnerTxnField(BaseNode):
     def __init__(self, field, parent=None) -> None:
         self.field = field
         self.type = "any"
-<<<<<<< HEAD
         self.parent = parent
 
     def process(self):
@@ -614,14 +419,6 @@
 
     def _tealish(self, formatter=None):
         return f"Itxn.{self.field}"
-=======
-
-    def process(self, compiler):
-        self.type = compiler.get_field_type("txn", self.field)
-
-    def teal(self):
-        return [f"itxn {self.field}"]
->>>>>>> 8dac5153
 
 
 def class_provider(name):
