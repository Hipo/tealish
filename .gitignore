--- conflicted
+++ resolved
@@ -130,9 +130,4 @@
 
 .DS_Store
 .idea
-<<<<<<< HEAD
-
-.vscode
-=======
-.vscode/
->>>>>>> e889bcc5
+.vscode/